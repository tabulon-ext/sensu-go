--- conflicted
+++ resolved
@@ -24,16 +24,13 @@
 round robin checks.
 - Fixed a bug where build information would get calculated for every keepalive
 in OSS builds.
-<<<<<<< HEAD
 - Don't trigger internal restart on SIGHUP.
 - Concatenated YAML files now support CRLF.
 - Remove extraneous auto-completion suggestions.
-=======
 - Fixed a potential crash in tessend.
 - Fixed a potential deadlock in agentd.
 - Fixed a bug where some Etcd watchers could try to process watch events holding
 invalid pointers.
->>>>>>> d2fb55d2
 
 ## [6.2.3] - 2021-01-21
 
