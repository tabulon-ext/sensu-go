# Changelog
All notable changes to this project will be documented in this file.

The format is based on [Keep a Changelog](http://keepachangelog.com/en/1.0.0/)
and this project adheres to [Semantic
Versioning](http://semver.org/spec/v2.0.0.html).

## Unreleased
### Added
- Add function for matching entities to a proxy check request.
- Added functions for publishing proxy check requests.
- Added proxy request validation.
- CLI functionality for proxy check requests (add set-proxy-requests command).
- Entities have been added to the state manager and synchronizer.
- Added package leader, for facilitating execution by a single backend.
<<<<<<< HEAD
- Add quick navigation component for dashboard
=======
- Proxy check requests are now published to all entities described in
`ProxyRequests` and `EntityAttributes`.
>>>>>>> 67e98718

### Changed
- Govaluate logic is now wrapped in the `util/eval` package.
- Cron and Interval scheduling are now mutually exclusive.

### Fixed
- Fixed a bug where retrieving check hooks were only from the check's
organization, rather than the check's environment, too.

## [2.0.0-alpha.14] - 2018-01-23
### Added
- Add `Timeout` field to CheckConfig.
- CLI functionality for check `Timeout` field.
- Add timeout support for check execution.
- Add timeout support for check hook execution.
- Token substitution is now available for check hooks
- Add an e2e test for logging redaction
- Support for `When` field in `Filter` which enables filtering based on days
and times of the week.
- New gRPC inspired GraphQL implementation. See
[graphql/README](backend/apid/graphql/README.md) for usage.
- Support for TTLs in check configs to monitor stale check results.

### Changed
- Moved monitor code out of keepalived and into its own package.
- Moved KeyBuilder from etcd package to store package.

## [2.0.0-alpha.13] - 2018-01-16
### Added
- Logging redaction for entities

### Changed
- Removed the Visual Studio 2017 image in AppVeyor to prevent random failures

### Fixed
- Fixed e2e test for token substitution on Windows
- Fixed check subdue unit test for token substitution on Windows
- Consider the first and last seconds of a time window when comparing the
current time
- Fixed Travis deploy stage by removing caching for $GOPATH
- Parse for [traditional cron](https://en.wikipedia.org/wiki/Cron) strings, rather than [GoDoc cron](https://godoc.org/github.com/robfig/cron) strings.

### Changed
- Removed the Visual Studio 2017 image in AppVeyor to prevent random failures
- Made some slight quality-of-life adjustments to build-gcs-release.sh.

### Fixed
- Fixed e2e test for token substitution on Windows
- Fixed check subdue unit test for token substitution on Windows
- Consider the first and last seconds of a time window when comparing the
current time
- Fixed Travis deploy stage by removing caching for $GOPATH
- Parse for [traditional cron](https://en.wikipedia.org/wiki/Cron) strings, rather than [GoDoc cron](https://godoc.org/github.com/robfig/cron) strings.

## [2.0.0-alpha.12] - 2018-01-09
### Added
- Add check subdue mechanism. Checks can now be subdued for specified time
windows.
- Silenced entries now include a `begin` timestamp for scheduled maintenance.
- Store clients can now use [watchers](https://github.com/sensu/sensu-go/pull/792) to be notified of changes to objects in the store.
- Add check `Cron` field. Checks can now be scheduled according to the cron
string stored in this field.
- Add a distributed queue package for use in the backend.
- Token substitution is now available for checks.
- CLI functionality for check `Cron` field.
- Add an e2e test for cron scheduling.
- Add an e2e test for check hook execution.

## [2.0.0-alpha.11] - 2017-12-19
### Breaking Changes
- The `Source` field on a check has been renamed to `ProxyEntityID`. Any checks
using the Source field will have to be recreated.

### Added
- Silenced entries with ExpireOnResolve set to true will now be deleted when an
event which has previously failing was resolved
- TCP/UDP sockets now accept 1.x backward compatible payloads. 1.x Check Result gets translated to a 2.x Event.
- Custom attributes can be added to the agent at start.
- New and improved Check Hooks are implemented (see whats new about hooks here: [Hooks](https://github.com/sensu/sensu-alpha-documentation/blob/master/08-hooks.md))
- Add check subdue CLI support.

### Changed
- Avoid using reflection in time.InWindows function.
- Use multiple parallel jobs in CI tools to speed up the tests
- Pulled in latest [github.com/coreos/etcd](https://github.com/coreos/etcd).
- Includes fix for panic that occurred on shutdown.
- Refer to their
[changelog](https://github.com/gyuho/etcd/blob/f444abaae344e562fc69323c75e1cf772c436543/CHANGELOG.md)
for more.
- Switch to using [github.com/golang/dep](https://github.com/golang/dep) for
managing dependencies; `vendor/` directory has been removed.
- See [README](README.md) for usage.

## [2.0.0-alpha.10] - 2017-12-12
### Added
- End-to-end test for the silencing functionality
- Silenced events are now identified in sensuctl

### Changed
- Events that transitioned from incidents to a healthy state are no longer
filtered by the pipeline
- Errcheck was added to the build script, and the project was given a once-over
to clean up existing errcheck lint.
- Creating a silenced entry via sensuctl no longer requires an expiry value

### Fixed
- Entities can now be silenced using their entity subscription
- Fixed a bug in the agent where it was ignoring keepalive interval and timeout
settings on start
- Keepalives now alert when entities go away!
- Fixed a bug in package dynamic that could lead to an error in json.Marshal
in certain cases.
- Fixed an issue in keepalived to handle cases of nil entities in keepalive
messages

## [2.0.0-alpha.9] - 2017-12-5
### Added
- Proxy entities are now dynamically created through the "Source" attribute of a
check configuration
- Flag to sensuctl configure allowing it to be configured non-interactively
(usage: --non-interactive or -n)
- New function SetField in package dynamic, for setting fields on types
supporting extended attributes.
- Automatically append entity:entityID subscription for agent entities
- Add silenced command to sensuctl for silencing checks and subscriptions.
- Add healthz endpoint to agent api for checking agent liveness.
- Add ability to pass JSON event data to check command STDIN.
- Add POST /events endpoint to manually create, update, and resolve events.
- Add "event resolve" command to sensuctl to manually resolve events.
- Add the time.InWindow & time.InWindows functions to support time windows, used
in filters and check subdue

### Fixed
- Fixed a bug in how silenced entries were deleted. Only one silenced entry will
be deleted at a time, regardless of wildcard presence for subscription or check.

## [2.0.0-alpha.8] - 2017-11-28
### Added
- New "event delete" subcommand in sensuctl
- The "Store" interface is now properly documented
- The incoming request body size is now limited to 512 KB
- Silenced entries in the store now have a TTL so they automatically expire
- Initial support for custom attributes in various Sensu objects
- Add "Error" type for capturing pipeline errors
- Add registration events for new agents
- Add a migration tool for the store directly within sensu-backend

### Changed
- Refactoring of the sensu-backend API
- Modified the description for the API URL when configuring sensuctl
- A docker image with the master tag is built for every commit on master branch
- The "latest" docker tag is only pushed once a new release is created

### Fixed
- Fix the "asset update" subcommand in sensuctl
- Fix Go linting in build script
- Fix querying across organizations and environments with sensuctl
- Set a standard redirect policy to sensuctl HTTP client

### Removed
- Removed extraneous GetEnv & GetOrg getter methods<|MERGE_RESOLUTION|>--- conflicted
+++ resolved
@@ -13,12 +13,9 @@
 - CLI functionality for proxy check requests (add set-proxy-requests command).
 - Entities have been added to the state manager and synchronizer.
 - Added package leader, for facilitating execution by a single backend.
-<<<<<<< HEAD
-- Add quick navigation component for dashboard
-=======
 - Proxy check requests are now published to all entities described in
 `ProxyRequests` and `EntityAttributes`.
->>>>>>> 67e98718
+- Add quick navigation component for dashboard
 
 ### Changed
 - Govaluate logic is now wrapped in the `util/eval` package.
