# Changelog
All notable changes to this project will be documented in this file.

The format is based on [Keep a Changelog](http://keepachangelog.com/en/1.0.0/)
and this project adheres to [Semantic
Versioning](http://semver.org/spec/v2.0.0.html).

## Unreleased

### Fixed
<<<<<<< HEAD
- The expire field of silenced entries represents the configured expiration, in
seconds, not the remaining duration.
=======
- Allow agents labels & annotations to be configured via configuration flags.
>>>>>>> b1138964

## [6.2.0] - 2020-12-17

### Added
- Sensuctl and sensu-backend ask for password retype when a new password is
created when in interactive mode.
- Build info is now exposed as a prometheus metric via the /metrics endpoint.
- Added `/health` endpoint to agentd.
- Added the Scheduler field to Check and CheckConfig.
- Add support for environment variables to define configuration file paths of
sensu-backend (`SENSU_BACKEND_CONFIG_FILE`) & sensu-agent (`SENSU_CONFIG_FILE`).
- Added event sequence numbers.
- Entities may now be managed exclusively by their agents when sensu-agent is
started with the new `agent-managed-entity` configuration attribute.

### Changed
- Adjust the date and duration formats used when listing and displaying silenced
entries in sensuctl.
- Make `event_id` usage in logging consistent.
- Changed sensuctl commands that only contain subcommands to exit with status
code 46 when no arguments or incorrect arguments are given.

### Fixed
- The config-file flag is no longer order dependant.
- Added description to sensuctl dump command.
- The sensuctl command descriptions now have consistent capitalization.
- The `v3.V3EntityToV2()` API function now properly carries over the metadata's
  `CreatedBy` field.

## [6.1.4] - 2020-12-16

### Fixed
- Fixed a bug where the entity API could panic.
- The agent asset fetcher now respects the HTTP proxy environment variables when trusted-ca-file is configured.
- Improve error message around asset checksum mismatch.

## [6.1.2, 6.1.3] - 2020-10-28

### Fixed
- Fixed a crash in the backend and agent related to Javascript execution.
- `sensuctl edit` no longer automatically adds the `sensu.io/managed_by` label.

## [6.1.1] - 2020-10-22

### Fixed
- Fixed a bug where silences could take longer to expire than they should, if
the cluster goes through a restart, or an etcd election.
- Fixed a bug where sensu-agent would not shut down correctly.
- The per-entity subscription now persists with PATCH requests.
- sensuctl now resolves symbolic links.
- Allow HookConfig to be exported via `sensuctl dump`.
- Properly log any API error in `sensuctl dump`.
- An RBAC rule with the `update` permission now properly authorizes PATCH
requests.
- eventd errors now include additional context for debugging.
- Entities are now properly created using `sensuctl create`.

## [6.1.0] - 2020-10-05

### Added
- A warning is now logged when a runtime asset was requested but does not exist.
- Added Prometheus transformer for extracting metrics from check output
using the Prometheus Exposition Text Format.
- The backend flag `--api-request-limit` is now available to configure the
maximum API request body size, in bytes.
- Add support for the PATCH method on the REST API for most configuration
resources.

### Changed
- The trusted CA file is now used for agent, backend and sensuctl asset retrieval.

### Fixed
- The backend will no longer start when the dashboard TLS configuration is not
fully specified.
- Include the agent entity in data passed to the command process' STDIN.
- Per-entity subscriptions (ex. `entity:entityName`) are always available on agent entities,
even if removed via the `/entities` API.
- Fixed a crash in the backend and agent related to Javascript execution.
- Proxy entities that are used in round-robin check requests are no longer stale.
- Fixed a bug where entity listing would be incorrect if agent entities were
created via the API instead of with sensu-agent.
- Close the response body when done reading from it while downloading assets.
- `sensuctl user hash-password` command no longer requires a config to run.

## [5.21.2] - 2020-08-31

### Fixed
- Failed check events now get written to the event log file.

## [6.0.0] - 2020-08-04

### Added
- Log a warning when secrets cannot be sent to an agent because mTLS is not
enabled.
- Added the is_silenced boolean key to event.Check object.

### Fixed
- Clarifies wording around a secret provider error message.
- Logs and returns an error if a mutator cannot be found.
- User-Agent header is only set on new client creation rather than on each
request.
- Fixed a bug where highly concurrent event filtering could result in a panic.
- Fixed a bug where nil labels or annotations in an event filtering context
would result in a bad user experience, with the user having to explicitly
check if the annotations or labels are undefined. Now, the user is guaranteed
that labels and annotations are always defined, though they may be empty.
- Automatically capitalize the roleRef and subject types in ClusterRoleBindings
and RoleBindings.
- Log the proper CA certificate path in the error message when it can't be
properly parsed by the agent.
- Fix the log entry field for the check's name in schedulerd.
- Store fewer keys in etcd for agents.
- Keepalive and round robin scheduling leases are now dealt with more efficiently.

### Breaking
- The web interface is now a standalone product and no longer distributed
inside the sensu-backend binary. Refer to https://github.com/sensu/web for
more.
- The database schema for entities has changed. After upgrading, users will not
be able to use their database with older versions of Sensu.
- After initial creation, sensu-agent entity configuration cannot be changed
by modifying the agent's configuration file.

### Changed
- Entities are now stored as two separate data structures, in order to optimize
data access patterns.
- The `dead` and `handleUpdate` methods in keepalived now use `EntityConfig` and
`EntityState` respectively.
- The `dead()` and `createProxyEntity()` methods in eventd now use
  `corev3.EntityConfig` and `corev3.EntityState`.
- sensu-agent configuration can now be managed via the HTTP API.
- ClusterRoleBinding and RoleBinding subjects names can now contain any unicode
characters.
- Enriches output of `sensuctl asset add` with help usage for how to use the runtime asset.
- Unless the entity is a proxy entity, updates to entities now ignore state
  related fields.
- Upgraded Go version from 1.13.7 to 1.13.15.
- Upgraded etcd version from 3.3.17 to 3.3.22.

## [5.21.1] - 2020-08-05

### Changed
- Improves logging around the agent websocket connection.

### Fixed
- Fixed potential Web UI crash when fetching events in namespace with > 1000 events.
- Errors produced in the agent by assets, check validation, token substitution,
and event unmarshaling are logged once again.

## [5.21.0] - 2020-06-10

### Added
- Added `SENSU_LICENSE_FILE` environment variable to handler executions.
- Added the `sensuctl user hash-password` command to generate password hashes
- Added the ability to reset passwords via the backend API & `sensuctl user
reset-password`
- The user resource now has a `password_hash` field to specify the password
hash, in place of the cleartext password
- Added the beginnings of the core/v3 API.
- Added automatically generated tests for the core/v2 API.

### Changed
- `sensu-agent`'s default log level is now `info` instead of `warn`.
- `sensuctl command exec` now spawns the plugin directly instead of going
  through a sub-shell.

### Fixed
- The password verification logic when running `sensuctl user change-password`
has been moved from sensuctl to the backend API.
- Errors while publishing proxy check requests do not block scheduling for other
entities.
- Listing namespaces in sensuctl with `--chunk-size` now works properly.
- Prevent the agent from immediately exiting in certain scenarios where
components are disabled.
- Fixed an issue where a GraphQL query could fail when querying a namespace
containing event data in excess of 2GBs.
- Deregistration events now contain a timestamp.
- Checks configured with missing hooks no longer cause the agent to crash.

## [5.20.2] - 2020-05-26

### Added
- Added the username as a field to the API request logger.

### Changed
- The Process struct only contains the name of the process.

### Fixed
- The proper libc implementation is now displayed for Ubuntu entities.
- Add validation for subjects in RBAC RoleBinding and ClusterRoleBinding.
- Fixed a bug where single-letter subscriptions were not allowed, even though
they were intended to be.
- Fix retrieving command assets from bonsai.

## [5.20.1] - 2020-05-15
*No changelog for this release.*

### Added
- Added the ability to omit types from sensuctl dump when using the "all" flag.

### Fixed
- Fixed a bug in sensuctl dump where duplicate resource names could be specified.

## [5.20.0] - 2020-05-12

### Added
- Added ability to make the Resty HTTP Timeout configurable.
- Added the `event.is_silenced` & `event.check.is_silenced` field selectors.
- Added `processes` field to the system type to store agent local processes (commercial feature).
- Users can now increment the logging level by sending SIGUSR1 to the
sensu-backend or sensu-agent process.
- Added a new `sensuctl describe-type` command to list all resource types.
- Added `labels` and `annotations` as backend config options.
- Added token substitution for assets.
- Added `Edition` field to version information.
- Added `GoVersion` field to version information.
- Assets paths are now accessible to consumers via an environment variable.
- Added a helper function to token substitution to retrieve an asset path.
- Windows agent now has log rotation capabilities.
- [Web] Added check hook output to event details page.

### Changed
- Warning messages from Resty library are now suppressed in sensuctl.
- Notepad is now the default editor on Windows, instead of vi.
- [Web] Any leading and trailing whitespace is now trimmed from the username
when authenticating.
- [Web] A toast is now displayed when a user attempts to delete an event but
does not have appropriate authorization.
- [Web] Only the first five groups a user belongs to are displayed in the
preferences dialog. Showing too many made it difficult for users to locate the
sign-out button.

### Fixed
- Windows agent now accepts and remembers arguments passed to 'service run' and
'service install'.
- Windows agent synchronizes writes to its log file, ensuring that file size
will update with every log line written.
- Windows agent now logs to both console and log file when 'service run' is used.
- [Web] Fixed issue where the de-registration handler would always show up as
undefined on the entity details page.

## [5.19.3] - 2020-04-30

### Added
- Added a `timeout` flag to `sensu-backend init`.
- [Web] Added the ability for labels and annotations with links to images to be
displayed inline.
- [Web] Added additional modes for those with colour blindness.
- Added support for restarting the backend via SIGHUP. Config reloading is not
supported yet.

### Changed
- Removed deprecated flags in `sensuctl silenced update` subcommand.
### Fixed
- `sensu-backend init` now logs any TLS failures encountered.
- Fixes a bug in multi-line metric extraction that appeared in windows agents.
- Fixed an authn bug where sensu-backend would restart when agents disconnect.
- Fixed a bug where check state and last_ok were not computed until the second
instance of the event.
- Fix the validation for env_vars to allow the equal sign in values.
- Log to the warning level when an asset is not installed because none of the
filters matched.
- Return underlying errors when fetching an asset.
- Fixed a bug where the etcd event store would return prefixed matches rather than exact matches when getting events by entity.
- `sensuctl logout` now resets the TLS configuration.
- [Web] Fixes issue where labels with links could lead to a crash.
- Added a global rate limit for fetching assets so that asset retries are not abusive (can be
configured using `--assets-rate-limit` and `--assets-burst-limit` on the agent and backend).
- [Web] Fixed an issue where trying to use an unregistered theme could lead to a
crash.
- Fixed a bug that would cause the backend to crash.
- Fixed a bug that would cause messages like "unary invoker failed" to appear
in the logs.
- Fixed several goroutine leaks.
- Fixed a bug that would cause the backend to crash when the etcd client got an
error saying "etcdserver: too many requests".

## [5.19.2] - 2020-04-27
*No changelog for this release.*

## [5.19.1] - 2020-04-13

### Fixed
- Require that pipe handlers have a command set.
- The config file default path is now shown in the help for sensu-backend start
and sensu-agent start.
- Keepalives can now be published via the HTTP API.
- Token substitution templates can now express escape-quoted strings.
- [Web] Fixes issue where labels with links could lead to a crash.
- Fixed a bug where keepalives would not always fire correctly when using
the postgres event store.
- The REST API now uses a timeout of 3 seconds by default when querying
etcd health.
- sensu-agent will not longer allow configuring keepalive timeouts less than
the keepalive interval.
- Eventd can no longer mistake keepalive events for checks with TTL.
- Keepalives now generate a new event UUID for each keepalive failure event.
- Agents now correctly reset keepalive switches on reconnect, fixing a bug
where old keepalive timeout settings would persist too long.
- The system's libc_type attribute is now populated on alpine containers.

## [5.19.0] - 2020-03-26

### Added
- The `sensu.io/managed_by` label is now automatically applied to resources
created via `sensuctl create`.
- Added `created_by` to object metadata and populate that field via the HTTP API.
- Added agent discovery of libc type, VM system/role, and cloud provider.
- Added `float_type` field to system type to store which float type (softfloat,
hardfloat) a system is using.
- Additional Tessen resource metrics can now be registered at runtime.
- Added a generic client POST function that can return the response.
- Tessen now reports the type of store used for events ("etcd or "postgres").

### Changed
- Updated the store so that it may _create_ wrapped resources.
- Bonsai client now logs at debug level instead of info level.
- The dashboard service now returns an error if the client User-Agent is curl
or sensuctl. This should prevent users from using the dashboard port by
mistake.

### Fixed
- Fixed a bug where the agent could connect to a backend using a namespace that
doesn't exist.
- Subscriptions can no longer be empty strings (#2932)
- The proper HTTP status codes are returned for unauthenticated & permission
denied errors in the REST API.

## [5.18.1] - 2020-03-10

### Fixed
- Check history is now in FIFO order, not ordered by executed timestamp.
- Fixed bug where flapping would incorrectly end when `total_state_change` was
  below `high_flap_threshold` instead of below `low_flap_threshold`.
- sensu-backend no longers hang indefinitely if a file lock for the asset
manager cannot be obtained, and returns instead an error after 60 seconds.
- Stopped using the etcd embedded client, which seems to trigger nil pointer
panics when used against an etcd that is shutting down.
- 64-bit align the `Resource` struct in the store cache to fix a crash on
32-bit systems.
- Fixed a bug where sensu-backend would restart when agents disconnect.

## [5.18.0] - 2020-02-24

### Added
- Added the `/version` API in sensu-agent.
- Indicate in log messages which filter dropped an event.

### Fixed
- sensuctl now supports the http_proxy, https_proxy, and no_proxy environment
variables.
- returns 401 instead of 500 when issues occur refreshing the access token.
- Support Bonsai assets versions prefixed with the letter `v`.
- Fixed a bug where wrapped resources were not getting their namespaces set by
the default sensuctl configuration.
- read/writes `initializationKey` to/from `EtcdRoot`, while support legacy as fallback (read-only)
- check for a non-200 response when fetching assets
- `/silenced` now supports API filtering (commercial feature).
- Fixed event payload validation on the backend events API to validate the
payload with the URL parameters on the /events/:entity/:check endpoint and
reject events that do not match.
- The `auth/test` endpoint now returns the correct error messages.
- The `log-level` configuration option is now properly applied when running the
Sensu Agent Windows service.

### Changed
- Updated Go version from 1.13.5 to 1.13.7.
- Default `event.entity.entity_class` to `proxy` in the POST/PUT `/events` API.
- Proxy entities are now automatically created when events are published with an
entity that does not exist.

## [5.17.2] - 2020-02-19

### Fixed

- Fixed a bug where on an internal restart, enterprise HTTP routes could fail
to intialize.

## [5.17.1] - 2020-01-31

### Fixed
- Cluster configuration of sensuctl should be reset when `configure` is called.
- Some namespaces would not appear in the curated namespace functionality under
certain circonstances.
- Fix a bug with tar assets that contain hardlinked files.
- Assets name may contain capital letters.
- When `--trusted-ca-file` is used to configure sensuctl, it now detects and saves
the absolute file path in the cluster config.
- [Web] Changing order on event list will no longer cause filters to be reset.
- [Web] URLs inside annotations are now rendered as links.

## [5.17.0] - 2020-01-28

### Added
- Added the secrets provider interface and secrets provider manager to be used
by commercial secrets providers. Implemented for checks, mutators, and handlers.
- Added the `secrets` field to checks, mutators, and handlers.
- Added the `keepalive-handlers` configuration flag on the agent to specify the
entity's keepalive handlers.
- Added `event.entity.name` as a supported field selector.

### Fixed
- Fixed a memory leak in the entity cache.
- [Web] Labels with links can now be followed.
- [Web] Fixed a inconsistent crash that occurred in Firefox browsers.
- [Web] Fixed bug where event history was duplicated in the event timeline
chart.
- [Web] Fixed issue where silenced entries with a start date would result in a
crash.
- Fixed a bug where `sensuctl entity delete` was not returning an error
when attempting to delete a non-existent entity.
- sensuctl command assets installed via Bonsai will now use the "sensuctl"
namespace.
- Fixed a memory leak in the entity cache
- Users with implicit permissions to a namespace can now display resources
within that namespace via the Web UI.
- Explicit access to namespaces can only be granted via cluster-wide RBAC
resources.
- Split rules ClusterRole and Role verbs, resources and resource names on comma.
- Add support for the `--format` flag in the `sensuctl command list` subcommand.
- Namespace can be ommited from event when performing an HTTP POST request to
the `/events` endpoint.
- Fixed a bug where failing check TTL events could occur event if keepalive
failures had already occurred.

## [5.16.1] - 2019-12-18

### Fixed
- Initialize the sensu_go_events_processed counter with the `success` label so
it's always displayed.
- Fixed a performance regression that was introduced in 5.15.0, which would
cause the API to timeout past 20k agent sessions.

## [5.16.0] - 2019-12-11

### Added
- Display the JWT expiration Unix timestamp in `sensuctl config view`.
- Added the 'sensu-backend init' subcommand.
- Added a new flag, --etcd-client-urls, which should be used with sensu-backend
when it is not operating as an etcd member. The flag is also used by the new
sensu-backend init tool.
- Added the cluster's distribution to Tessen data.
- Added a new field, ClusterIDHex, to the ClusterHealth datatype.
- Added the `--etcd-discovery` and `--etcd-discovery-srv` flags to
`sensu-backend`. These are used to take advantage of the embedded etcd's
auto-discovery features.
- Added `--keepalive-critical-timeout` to define the time after which a
critical keepalive event should be created for an agent.
- Added `--keepalive-warning-timeout` which is an alias of `--keepalive-timeout`
for backwards compatibility.

### Fixed
- Add a timeout to etcd requests when retrieving the nodes health.
- Show the correct default value for the format flag in `sensuctl dump` help
usage.
- Installing sensuctl commands via Bonsai will now check for correct labels
before checking if the asset has 1 or more builds.
- Listing assets with no results returns an empty array.
- Fixed a panic that could occur when creating resources in a namespace that
does not exist.
- [Web] Links to documentation now point to the version of the product being run
instead of the latest; helpful when running an older version of Sensu.
- Fixed issue where keepalive events and events created through the agent's
socket interface could be missing a namespace.
- Fixed an issue where 'sensuctl cluster health' would hang indefinitely.
- Fixed several issues around the metadata of resources encoded using the
wrapped-json format, where the metadata would go missing when listing
resources or prevent resources from being created.

### Changed
- The backend will no longer automatically be seeded with a default admin
username and password. Users will need to run 'sensu-backend init' on every
new installation.
- Several deprecated flags were removed from sensu-backend.
- [Web] Changes to navigation. The app bar has been replaced by an omnipresent
drawer increasing the available space for content. Additionally, each page now
includes breadcrumbs.
- [Web] Switching namespaces is easier than ever, with the new and improved
switcher. The new component can be accessed from the drawer or with the shortcut
ctrl+k. For those with many namespaces the switcher now includes fuzzy search
and improved keyboard navigation.
- 'sensuctl cluster health' will now use a 3s timeout when gathering cluster
health information.
- 'sensuctl cluster health' now collects cluster health information concurrently.

## [5.15.0] - 2019-11-18

### Fixed
- Added better error logging for mutator execution.
- Fixed the order of flap detection weighting for checks.
- The pprof server now only binds to localhost.

### Added
- Added the `APIKey` resource and HTTP API support for POST, GET, and DELETE.
- Added sensuctl commands to manage the `APIKey` resource.
- Added support for api keys to be used in api authentication.
- Added support for sensu-backend service environment variables.
- Added support for timezones in check cron strings.
- Added support for extending sensuctl support with commands.

### Changed
- Moved `corev2.BonsaiAsset` to `bonsai.Asset` and moved
`corev2.OutdatedBonsaiAsset` to `bonsai.OutdatedAsset` along with subsequent
bonsai package refactors.
- Colons and periods are now allowed to be used in all resource names, with
the exception of users.

## [5.14.2] - 2019-11-04

### Changed
- Upgraded etcd to 3.3.17
- Listing namespaces is now done implicitly based on access to resources within
a namespace. Users will no longer be able to list all namespaces by default, in
new installations. Existing installations will function as before. Operators can
change to the new behaviour, by modifying the system:user role.

### Fixed
- As a result of upgrading etcd, TLS etcd clients that lose their connection will
successfully reconnect when using --no-embed-etcd.
- Check TTL switches are now correctly buried when associated events and entities
are deleted.
- Keepalive switches are now correctly buried when the keepalive event is deleted.
- Sensu now uses far fewer leases for keepalives and check TTLs, resulting in a
stability improvement for most deployments.
- Fixed a minor UX issue in interactive filter commands in sensuctl.
- Silences now successfully apply to proxy entities where the check doesn't contain
  the same subscriptions as the entity (#3356)

## [5.14.1] - 2019-10-16

### Added
- Added prometheus gauges for check schedulers.

### Fixed
- Opening an already open Bolt database should not cause sensu-agent to hang
indefinitely.
- [CLI] Dump multiple types as YAML to a file would print separator STDOUT
instead of specified file
- Fixed a bug where Sensu would crash with a panic due to a send on a closed channel.

## [5.14.0] - 2019-10-08

### Added
- [Web] Added an additional option to the error dialog allowing users to
completely wipe the application's persisted state; in lieu of them having to
manually wipe their local / session storage. This may help in the rare cases
where something in said state is leading to an uncaught exception.
- [Web] For operating systems with support for selecting a preferred light /dark
theme, the application now respects the system preference by default.
- sensuctl dump can now list the types of supported resources with --types.
- Added the `sensu_agent_version` field to the `Entity` resource, which reflects
the Sensu semver version of the agent entity.
- Added the `--etcd-heartbeat-interval` and `--etcd-election-timeout` flags to
`sensu-backend`

### Changed
- [Web] Github is not always the best place for feature requests and discussion,
as such we've changed CTA for feedback to point to Discourse instead of the
web repository's issues page.
- [Web] When a user lands on a page inside a namespace that no longer exists or
they do not have access to, the drawer is now opened so that namespace switcher
is front and center. Hopefully this should reduce any confusion around next
steps.
- Support agent TLS authentication, usable with a licensed sensu-backend.
- Updated Go version from 1.12.3 to 1.13.1.
- [GraphQL] `putWrapped` mutation now accepts wrapped JSON with empty
outer objectmeta.

### Fixed
- [Web] Fixed issue where a user with an appropriate role may have been unable
to resolve events, queue checks, and create silenced entries.
- Splayed proxy checks are now executed every interval, instead of every
`interval + interval * splay_coverage`.
- [GraphQL] Ensures that proxy entity label & annotations are redacted.
- Fixed a bug in the ring where round robin schedules would not recover
after quorum loss.
- [Web] Unauthorized errors emitted while creating silences or resolving events
are now caught and a toast is presented to communicate what occurred.
- [Web] Internal errors are now avoided when a user attempts to queue an ad-hoc
check for a keepalive.
- Do not separate asset builds into several assets unless the the tabular format
is used in `sensuctl asset list`.
- Fix the 'flag accessed but not defined' error in `sensuctl asset outdated`
- Fix generic API client's `SetTypeMeta` method. The APIGroup is now correctly
configured and by virtue unintended authorization denied errs are avoided.
- Fixed a bug where checks would stop executing after a network error.
- Fixed a bug where sensuctl create with stdin was not working.

## [5.13.2] - 2019-09-19

### Fixed
- Enterprise bug fix.

## [5.13.1] - 2019-09-10

### Fixed
- Multi-build asset definitions with no matching filters will no longer cause a panic.

## [5.13.0] - 2019-09-09

### Added
- Added the `sensuctl env` command.
- sensuctl asset add (fetches & adds assets from Bonsai).
- sensuctl asset outdated (checks for newer versions of assets from Bonsai).
- Add HTTP and directory support to `sensuctl create`
- Only validate check interval/cron when publish true

### Fixed
- sensuctl dump no longer silently discards errors.
- Interactive check create and update modes now have 'none' as the first
highlighted option, instead of nagios-perfdata.
- Fixed a bug where silences would not expire on event resolution.

## [5.12.0] - 2019-08-22

### Added
- Added functionality for the agent `--allow-list` configuration, which
whitelists check and check hook executables.
- Added the `runtime_assets` field to `HookConfig`. Assets are enabled
for check hook execution.
- Added backwards compatible content negotiation to the websocket connection.
Protobuf will be used for serialization/deserialization unless indicated by the
backend to use JSON.
- Added delete functionality for assets in the API and sensuctl.
- Added `sensuctl dump` to dump resources to a file or STDOUT.
- Added `event.check.name` as a supported field selector.
- [Web] Added timeline chart to event details view.
- Added `entity.system.arm_version` to record the value of `GOARM` at compile time.
- Added `ProviderType` field to `AuthProviderClaims`
- Added `builds` field to the `Asset` type to allow assets to specify different
URLs for each platform/architecture/arch_version.

### Changed
- The project now uses Go modules instead of dep for dependency management.
- The internal reverse proxy relied on by the dashboard has been eliminated.
- The generic etcd watcher now keeps track of revisions.
- The resource caches can now rebuild themselves in case of failures.
- Event and Entity resources can now be created without an explicit namespace;
the system will refer to the namespace in the URL.
- Events and Entities can now be created with the POST verb.
- [Web] Changed styling of namespace labels.
- Log token substitution failures more clearly.

### Fixed
- Fixed the tabular output of `sensuctl filter list` so inclusive filter expressions
are joined with `&&` and exclusive filter expressions are joined with `||`.
- The REST API now correctly only returns events for the specific entity
queried in the `GET /events/:entity` endpoint (#3141)
- Prevent a segmentation fault when running `sensuctl config view` without
configuration.
- Added entity name to the interactive sensuctl survey.
- Check hooks with `stdin: true` now receive actual event data on STDIN instead
  of an empty event.
- Prevent a segmentation fault on the agent when a command execution returns an
error.
- [Web] Fixed issue where a bad or revoked access token could crash the app.

### Removed
- Removed encoded protobuf payloads from log messages (when decoded, they can reveal
redacted secrets).

## [5.11.1] - 2019-07-18

### Fixed
- The agent now sends heartbeats to the backend in order to detect network
failures and reconnect faster.
- The default handshake timeout for the WebSocket connection negotiation has
been lowered from 45 to 15 seconds and is now configurable.

## [5.11.0] - 2019-07-10

### Added
- Silenced entries are now retrieved from the cache when determining if an event
is silenced.
- Added --disable-assets flag to sensu-agent.
- Added ability to query mutators to the GraphQL service
- Added ability to query event filters to the GraphQL service
- Added prometheus metrics for topics in wizard bus and agent sessions.
- The buffer size and worker count of keepalived, eventd & pipelined can now be
configured on sensu-backend.
- Added a `headers` field to the `Asset` struct. Headers is a map of key/value
string pairs used as HTTP headers for asset retrieval.
- Added the current user to the output of `sensuctl config view`.
- [Web] Adds list and details views for mutators
- [Web] Adds list and details views for event filters
- Added sensuctl delete command

### Changed
- [Web] Updated embedded web assets from `46cd0ee` ... `8f50155`
- The REST API now returns the `201 Created` success status response code for
POST & PUT requests instead of `204 No Content`.

### Fixed
- The REST API now returns an error when trying to delete an entity that does
not exist.
- Fixed a bug where basic authorization was not being performed on the agent websocket connection.
- Fixed an aliasing regression where event timestamps from the /events API
were not getting properly populated.
- Fixed a bug where multiple nested set handlers could be incorrectly flagged as
deeply nested.
- Fixed a bug where round robin proxy checks could fail to execute.
- Fixed a bug where watchers could enter a tight loop, causing very high CPU
usage until sensu-backend was restarted.

## [5.10.1] - 2019-06-25

### Fixed
- Fixed the entity_attributes in proxy_requests so all attributes must match
instead of only one of them.
- Fixed a bug where events were not deleted when their corresponding entity was.

## [5.10.0] - 2019-06-18

### Added
- Added POST `/api/core/v2/tessen/metrics`.
- Added the ability in TessenD to listen for metric points on the message bus,
populate, and send them to the Tessen service.
- [Web] Adds ability to delete entities
- [GraphQL] Adds simple auto-suggestion feature.
- Added a tag to all Tessen metrics to differentiate internal builds.
- Added a unique sensu cluster id, accessible by GET `/api/core/v2/cluster/id`.
- Added `sensuctl cluster id` which exposes the unique sensu cluster id.

### Changed
- [Web] Updated embedded web assets from `275386a` ... `46cd0ee`
- Refactoring of the REST API.
- Changed the identifying cluster id in TessenD from the etcd cluster id to
the sensu cluster id.
- [GraphQL] Updates `PutResource` mutation to accept an `upsert` boolean flag parameter. The `upsert` param defaults to `true`, but if set to `false` the mutation will return an error when attempting to create a duplicate resource.
- Eventd has been refactored. Users should not perceive any changes, but a
substantial amount of business logic has been moved into other packages.
- The `sensuctl create` command now accepts resources without a declared
namespace. If the namespace is omitted, the resource will be created in the
current namespace, or overridden by the `--namespace` flag.
- Eventd now uses a constant number of requests to etcd when working with
silenced entries, instead of a number that is proportional to the number of
subscriptions in a check.

### Fixed
- The check state and check total_state_change properties are now more correct.
- Scheduling proxy checks now consumes far fewer CPU resources.
- [Web] Unless required- scrollbars on code blocks are hidden.
- [Web] Ensure that we redirect user to a valid namespace when first signing in.
- [Web] Correctly display timeout value for handlers.
- [Web] Avoid exception when parsing non-standard cron statements. (Eg.
`@every 1h` or `@weekly`)
- The resources metadata are now validated with the request URI.

## [5.9.0] - 2019-05-29

### Added
- [GraphQL] Added field to retrieve REST API representation of a resource to
  each core type
- [Web] Add views for handlers

### Changed
- [Web] Updated embedded web assets from `9d91d7f` ... `275386a`
- [Web] Implements simpler & more efficient filtering.
- [GraphQL] fields that previously accepted a JS filter have been deprecated and
  replaced with a simpler syntax.

### Fixed
- Fixed the behaviors for check `Occurrences` and `OccurrencesWatermark`.
- Fixed a panic that could occur when seeding initial data.
- [Web] Compress dashboard assets
- [Web] Fixed regression where dashboard assets were no longer compressed.
- Fixed listing of silenced entries by check or subscription.
- The docker-compose.yaml file now refers to the sensu/sensu:latest image.

## [5.8.0] - 2019-05-22

### Added
- Added per resource counts to tessen data collection.
- Added event processing counts to tessen data collection.
- Added ability to query for `Handlers` (individual and collections) from the GraphQL query endpoint.
- Added `/version` to retrieve the current etcd server/cluster version and the sensu-backend version.
- --etcd-cipher-suites option is now available for sensu-backend.
- Added the `--chunk-size` flag to `sensuctl * list` sub-commands

### Changed
- eventd and keepalived now use 1000 handlers for events.
- etcd database size and request size are now configurable.
- Most resources now use protobuf serialization in etcd.

### Fixed
- Only bury switchsets of checks that no longer have a TTL, in order to reduce
the number of write operations made to etcd.
- Fixed keepalives switchsets for entities with deregistration.
- Fixed continue token generation in namespace and user pagination.

## [5.7.0] - 2019-05-09

### Added
- Added a Windows service wrapper for sensu-agent. See
"sensu-agent service --help" for more information.

### Fixed
- Fixed `sensuctl` color output on Windows.
- Fixed a regression in `sensuctl cluster` json/wrapped-json output.
- Fixed a regression that caused listing objects for a given namespace to also
  include results from namespaces sharing a similar prefix.

## [5.6.0] - 2019-04-30

### Added
- Added filtering support to `sensuctl`. This feature only works against a
  `sensu-backend` with a valid enterprise license.
- Added fields getter functions for resources available via the REST API.
- Added the message bus to Tessend in order to track Tessen configuration changes from the API.
- Added a performance optimizing `Count()` function to the generic store.
- Added a hexadecimal Cluster ID title to the `sensuctl cluster health` and
`sensuctl cluster member-list` commands in tabular format.
- Added a `Header` field to the `HealthResponse` type returned by `/health`.

### Fixed
- Fixed the agent `--annotations` and `--labels` flags.

## [5.5.1] - 2019-04-15

### Changed
- Added parsing annoatations to sensu-agent, both from agent.yml and command line arguments
- Updated Go version from 1.11.4 to 1.12.3 for CI builds.
- Changed the 1.x `client` field to `source` in the 1.x compatible agent socket. The `client` field is now deprecated.
- Deprecated the agent TCP/UDP sockets in favor of the agent rest api.
- [GraphQL] Added mutation to create / update using wrapped resources.
- [GraphQL] Added field returning wrapped resource given ID.
- apid uses a new generic router for listing resources.
- The store uses the generic List function for listing resources.

### Fixed
- Fixed an issue where etcd watchers were used incorrectly. This was causing
100% CPU usage in some components, as they would loop endlessly trying to get
results from watchers that broke, due to their stream terminating. Other
components would simply stop updating. Watchers now get reinstated when the
client regains connectivity.
- Fixed the `/events/:entity` route in the REST API.
- Fixed a bug where the --labels arg was not working as expected in sensu-agent.

## [5.5.0] - 2019-04-03

### Added
- Added the TessenD daemon.
- Added an etcd watcher for tessen configuration.
- Added ring support for TessenD so that the service is invoked in a
round-robin fashion within a cluster.
- Added `tessen opt-in` command to `sensuctl`.
- Added `tessen opt-out` command to `sensuctl`.
- Added `tessen info` command to `sensuctl`.
- Added more verbose logging to indicate when a proxy request matches an entity according to its entity attributes.

### Removed
- Removed the unused etcd watcher for hook configurations.

### Fixed
- [Web] Ensure user chip is never rendered when creator is not present.

## [5.4.0] - 2019-03-27

### Added
- Add support for pagination to the API
- Add two new flags for `backend` daemon to optionally allow for separate TLS
  cert/key for dashboard. the flags are: `--dashboard-cert-file` and
  `--dashboard-key-file`. The dashboard will use the same TLS config of the API
  unless these new flags are specified.
- Added notion of asset collections to dashboard daemon
- Added a store for Tessen opt-in/opt-out configuration.
- Added /tessen GET and PUT endpoints to the API.
- Added queueing to the agent /events API

### Changed
- [Web] Updated dependencies that had warnings
- [Web] Updated dependency babel to ^7.4
- [Web] Updated UI library to ^3.8

### Fixed
- Fixed a bug in `sensuctl` where global/persistent flags, such as `--namespace`
  and `--config-dir`, would get ignored if they were passed after a sub-command
  local flag, such as `--format`.
- Fixed a bug in `sensuctl` where handlers and filters would only be deleted
  from the default namespace, unless a `--namespace` flag was specified.
- Fixed a bug where events could be stored without a timestamp.
- Fixed a bug where metrics could be persisted to etcd in some cases.
- Fixed a bug where agents would sometimes refuse to terminate on SIGTERM and
  SIGINT.
- Fixed a bug where agents would always try to reconnect to the same backend,
  even when multiple backends were specified. Agents will now try to connect to
  other backends, in pseudorandom fashion.
- [Web] Avoids crash when the creator of a check is inaccessible.
- [Api] Respond with 404 from the users endpoint when user for given name cannot
  be found.
- Commands wrap on the event details page and will display "-" if there is no
  command (keepalives)

## [5.3.0] - 2019-03-11

### Added
- Added additional check config and entity information to event details page.
- Fixed all known TLS vulnerabilities affecting the backend server:
    - TLS min version increased to 1.2
    - Removed ALL but perfect-forward-secrecy ciphers
- Removed requirement of specifying `--trusted-ca-file` when using TLS on backend
- Prevented backend from loading server TLS configuration for http client
- Enforced uniform TLS configuration for all three backend components (apid, agentd, dashboardd)
- Set http client timeout to 15 seconds for sensuctl
- Round robin scheduling is now fully functional.
- Web UI offline state detection and and alert banner.

### Changed
- Asset downloading now uses buffered I/O.

### Fixed
- Check results sent via the agent socket now support handlers.
- `sensuctl user list` can now output yaml and wrapped-json
- Fixed bug with how long commands were displayed on check details page.
- Assets downloads no longer specify a client timeout.
- Fixed a bug where agent entity subscriptions would be communicated to the
  backend incorrectly. Due to the scheduler using the subscriptions from the
  HTTP header, this does not have any effect on scheduling.
- Web - Fixes issue where timeout value was not displayed.
- Fixed bug with how long commands were displayed on check details page.

### Removed
- Removed the concept of "edition" and the edition header.

## [5.2.1] - 2019-02-11

### Fixed
- Fixed a regression in the agent that would not allow proxy checks to be
run for subsequent executions.
### Added
- Web UI - support for labels and annotations

## [5.2.0] - 2019-02-06

### Added
- Added support for the following TLS related options to `sensuctl`:
`--trusted-ca-file` and `--insecure-skip-tls-verify`. This allows sensuctl
users to use a self-signed certificate without adding it to the operating
system's CA store, either by explicitly trusting the signer, or by disabling
TLS hostname verification.
- Added a generic watcher in the store.
- Added `RemoveProvider` method to authenticator.
- Check output truncation support has been added. Check output can be truncated
by adjusting the max_output_size and discard_output properties.
- Added ability to silence/unsilence from the event details page.
- Added support for wrapped resources in the API with `sensuctl create` &
`sensuctl edit`.
- Web UI - platform version displays on the entity details page.
- Web UI - include proxy request configuration on check details page.
- Web UI - display deregistration config on the entity details page.

### Changed
- Removed unused workflow `rel_build_and_test` in CircleCI config.
- Moved the `Provider` interface to `api/core/v2` package.
- Moved the `Authenticator` interface to `backend/authentication` package.
- Updated confirmation messages for sensuctl commands: `Created`, `Deleted` and
`Updated` instead of `OK`.
- Exported some functions and methods in the CLI client.
- The API authenticator now identifies providers by their name only.

### Fixed
- Check TTL failure events are now much more reliable, and will persist even
in the presence cluster member failures and cluster restarts.
- Fix snakeCase version of keys in typeMap for acronyms.
- Fixed a bug in keepalive processing that could result in a crash.
- Pin childprocess to v0.9.0 in CircleCI so fpm can be installed.
- Substitutions applied to command & hooks are now omitted from events.
- Fixes a bug where generic store methods assumed a namespace was provided for non-namespaced resources.
- Keepalive and check TTL database state is now properly garbage-collected on
entity deletion.
- Fixed a bug where `sensuctl version` required configuration files to exist.
- Updates the copy on the confirm disable dialog to accurately reflect the
operation.

## [5.1.1] - 2019-01-24

### Added
- Added the notion of authentication providers.

### Changed
- Improved logging for errors in proxy check requests.
- Updated Go version from 1.10 to 1.11.4.
- Refactoring of the internal authentication mechanism into a `basic`
authentication provider.
- Modified private generic store methods as public functions.
- Improved logging for errors in proxy check requests.
- Updated Go version from 1.10 to 1.11.4.
- Changed keepalive event to include check.output

### Fixed
- Fixed a bug where `sensuctl edit` was not removing the temp file it created.
- Fixed a bug where adhoc checks were not retrieving asset dependencies.
- Fixed a bug where check updates would cause the check to immediately fire.
- Fixed a bug where a bad line in check output would abort metric extraction.
An error is now logged instead, and extraction continues after a bad line is encountered.
- Keepalive events will now continue to fire after cluster restarts.
- Fixed a panic in the dashboardd shutdown routine.
- Fixed a bug where deleting a non-existent entity with sensuctl would not return an error.
- Web UI - toolbar menu buttons now switch with dark theme.
- Web UI - some buttons easier to see with dark theme.
- Agents will now take proxy entity names into consideration when guarding
against duplicate check requests.

### Changed
- Improved logging for errors in proxy check requests.
- Updated Go version from 1.10 to 1.11.4.

## [5.1.0] - 2018-12-18

### Added
- Support for the trusted-ca-file and insecure-skip-tls-verify flags in
  sensu-agent. These flags have the same meaning and use as their sensu-backend
  counterparts.

### Changed
- Default location for sensu-backend data has changed from /var/lib/sensu to
  /var/lib/sensu/sensu-backend. See release notes for more information.

### Fixed
- Keepalive and check TTL failure events now fire continuously until resolved.
- Listing an empty set of assets now correctly returns [] instead of null.
- Fixed API endpoint used by the CLI to create hooks via the 'sensuctl create'
  command. It's now possible to create objects of type 'Hook' with this command
  again.
- Firefox status icons not fully rendering

## [5.0.1] - 2018-12-12

### Changed
- Added --etcd-advertise-client-urls options to docker-compose.yaml sensu-backend start command

### Fixed
- Prevent a panic when using an external etcd cluster.
- Silences List in web ui sorted by ascending order; defaults to descending
- Reduces shuffling of items as events list updates
- Fixed error in UI where status value could not be coerced
- Copy local environment variables into execution context when running checks
- Ensure environment variables are joined with a semicolon on Windows
- Command arguments are no longer needlessly escaped on Windows
- Backend environments are now included in handler & mutator execution requests.

## [5.0.0] - 2018-11-30

### Added
- Add the `etcd-advertise-client-urls` config attribute to sensu-backend
- Support for multiple API versions added to sensuctl create
- Support for metadata added to wrapped resources (yaml, wrapped-json)
- Added the backend configuration attributes `api-listen-address` & `api-url`.
- Adds feedback when rerunning check[s] in the web app

### Removed
- Check subdue functionality has been disabled. Users that have checks with
subdues defined should delete and recreate the check. The subdue feature was
found to have issues, and we are re-working the feature for a future release.
- Filter when functionality has been disabled. Users that have filters with
'when' properties defined should delete and recreate the filter. Filter when
uses the same facility as check subdue for handling time windows.
- Removed event.Hooks and event.Silenced deprecated fields
- Extensions have been removed until we have time to revisit the feature.

### Changed
- Assets and checks environments are now merged, with a preference given to the
  values coming from the check's environment.
- Assets and handlers environments are now merged, with a preference given to the
  values coming from the handler's environment.
- Assets and mutators environments are now merged, with a preference given to the
  values coming from the mutator's environment.
- Metadata from wrappers and resources is now merged, with a preference given to
the values coming from the wrapper. Labels and annotations are deep-merged.
- Round-robin scheduling has been temporarily disabled.
- The dashboard now uses the `api-url` configuration attribute to connect to the
API.

### Fixed
- Fixed several resource leaks in the check scheduler.
- Fixed a bug in the dashboard where entities could not be silenced.
- Fix the `sensuctl cluster health` command.
- Fixed issue filtering by status on the events page
- Fixed interactive operations on entities in the CLI
- Removed rerun and check links for keepalives on event details page.
- Web UI - Made silencing language more clear on Silences List page
- Fixed a bug where resources from namespaces that share a common prefix, eg:
  "sensu" and "sensu-devel", could be listed together.
- Fixed a bug in the agent where the agent would deadlock after a significant
period of disconnection from the backend.
- Fixed a bug where logging events without checks would cause a nil panic.
- Removed the ability to rerun keepalives on the events list page
- A panic in keepalive/check ttl monitors causing a panic.
- Monitors are now properly namespaced in etcd.
- Updating a users groups will no longer corrupt their password
- Prevent empty error messages in sensuctl.
- Fixed a bug where keepalive failures could be influenced by check TTL
successes, and vice versa.
- Fixed a bug where check TTL events were not formed correctly.
- Fixed a web-ui bug causing the app to crash on window resize in FireFox

### Breaking Changes
- The backend configuration attributes `api-host` & `api-port` have been
replaced with `api-listen-address`.

## [2.0.0-beta.8-1] - 2018-11-15

### Added
- Assets are included on check details page.
- Adds links to view entities and checks from the events page.
- Added an agent/cmd package, migrated startup logic out of agent main
- Improved debug logging in pipeline filtering.
- Add object metadata to entities (including labels).
- Add filter query support for labels.
- Add support for setting labels on agents with the command line.
- The sensuctl tool now supports yaml.
- Add support for `--all-namespaces` flag in `sensuctl extension list`
subcommand.
- Added functionality to the dynamic synthesize function, allowing it to
flatten embedded and non-embedded fields to the top level.
- Added the sensuctl edit command.
- Added javascript filtering.

### Removed
- Govaluate is no longer part of sensu-go.

### Fixed
- Display appropriate fallback when an entity's lastSeen field is empty.
- Silences List in web ui sorted by ascending order
- Sorting button now works properly
- Fixed unresponsive silencing entry form begin date input.
- Removed lastSeen field from check summary
- Fixed a panic on the backend when handling keepalives from older agent versions.
- Fixed a bug that would prevent some keepalive failures from occurring.
- Improved event validation error messages.
- Improved agent logging for statsd events.
- Fixues issue with tooltip positioning.
- Fixed bug with toolbar menus collapsing into the overflow menu
- The agent now reconnects to the backend if its first connection attempt
  fails.
- Avoid infinite loop when code cannot be highlighted.

### Changes
- Deprecated the sensu-agent `--id` flag, `--name` should be used instead.

### Breaking Changes
- Environments and organizations have been replaced with namespaces.
- Removed unused asset metadata field.
- Agent subscriptions are now specified in the config file as an array instead
  instead of a comma-delimited list of strings.
- Extended attributes have been removed and replaced with labels. Labels are
string-string key-value pairs.
- Silenced `id`/`ID` field has changed to `name`/`Name`.
- Entity `id`/`ID` field has changed to `name`/`Name`.
- Entity `class`/`Class` field has changed to `entity_class`/`EntityClass`.
- Check `proxy_entity_id`/`ProxyEntityID` field has changed to `proxy_entity_name`/`ProxyEntityName`.
- Objects containing both a `name`/`Name` and `namespace`/`Namespace` field have been
replaced with `metadata`/`ObjectMeta` (which contains both of those fields).
- Role-based access control (RBAC) has been completely redesigned.
- Filter and token substitution variable names now match API naming. Most names
that were previously UpperCased are now lower_cased.
- Filter statements are now called expressions. Users should update their
filter definitions to use this new naming.

## [2.0.0-beta.7-1] - 2018-10-26

### Added
- Asset functionality for mutators and handlers.
- Web ui allows publishing and unpublishing on checks page.
- Web ui allows publishing and unpublishing on check details page.
- Web ui code highlighting added.

### fixed
- fixes exception thrown when web ui browser window is resized.

## [2.0.0-beta.6-2] - 2018-10-22

### Added
- Add windows/386 to binary gcs releases
- TLS authentication and encryption for etcd client and peer communication.
- Added a debug log message for interval timer initial offset.
- Added a privilege escalation test for RBAC.

### Removed
- Staging resources and configurations have been removed from sensu-go.
- Removed handlers/slack from sensu/sensu-go. It can now be found in
sensu/slack-handler.
- Removed the `Error` store and type.

### Changed
- Changed sensu-agent's internal asset manager to use BoltDB.
- Changed sensuctl title colour to use terminal's configured default for bold
text.
- The backend no longer forcibly binds to localhost.
- Keepalive intervals and timeouts are now configured in the check object of
keepalive events.
- The sensu-agent binary is now located at ./cmd/sensu-agent.
- Sensuctl no longer uses auto text wrapping.
- The backend no longer requires embedded etcd. External etcd instances can be
used by providing the --no-embed option. In this case, the client will dial
the URLs provided by --listen-client-urls.
- The sensu-agent binary is now located at ./cmd/sensu-agent.
- Sensuctl no longer uses auto text wrapping.
- The backend no longer requires embedded etcd. External etcd instances can be
used by providing the --no-embed option. In this case, the client will dial
the URLs provided by --listen-client-urls.
- Deprecated daemon `Status()` functions and `/info` (`/info` will be
re-implemented in https://github.com/sensu/sensu-go/issues/1739).
- The sensu-backend flags related to etcd are now all prefixed with `etcd` and
the older versions are now deprecated.
- Web ui entity recent events are sorted by last ok.
- etcd is now the last component to shutdown during a graceful shutdown.
- Web ui entity recent events are sorted by last ok
- Deprecated --custom-attributes in the sensu-agent command, changed to
--extended-attributes.
- Interfaced command execution and mocked it for testing.
- Updated the version of `libprotoc` used to 3.6.1.

### Fixed
- Fixed a bug in `sensuctl configure` where an output format called `none` could
  be selected instead of `tabular`.
- Fixes a bug in `sensuctl cluster health` so the correct error is handled.
- Fixed a bug where assets could not extract git tarballs.
- Fixed a bug where assets would not install if given cache directory was a
relative path.
- Fixed a bug where an agent's collection of system information could delay
sending of keepalive messages.
- Fixed a bug in nagios perfdata parsing.
- Etcd client URLs can now be a comma-separated list.
- Fixed a bug where output metric format could not be unset.
- Fixed a bug where the agent does not validate the ID at startup.
- Fixed a bug in `sensuctl cluster health` that resulted in an unmarshal
error in an unhealthy cluster.
- Fixed a bug in the web ui, removed references to keepaliveTimeout.
- Keepalive checks now have a history.
- Some keepalive events were misinterpreted as resolution events, which caused
these events to be handled instead of filtered.
- Some failing keepalive events were not properly emitted after a restart of
sensu-backend.
- The check output attribute is still present in JSON-encoded events even if
empty.
- Prevent an empty Path environment variable for agents on Windows.
- Fixed a bug in `sensuctl check update` interactive mode. Boolean defaults
were being displayed rather than the check's current values.
- Use the provided etcd client TLS information when the flag `--no-embed-etcd`
is used.
- Increase duration delta in TestPeriodicKeepalive integration test.
- Fixed some problems introduced by Go 1.11.

### Breaking Changes
- Removed the KeepaliveTimeout attribute from entities.

## [2.0.0-beta.4] - 2018-08-14

### Added
- Added the Sensu edition in sensuctl config view subcommand.
- List the supported resource types in sensuctl.
- Added agent ID and IP address to backend session connect/disconnect logs
- Licenses collection for RHEL Dockerfiles and separated RHEL Dockerfiles.

### Changed
- API responses are inspected after each request for the Sensu Edition header.
- Rename list-rules subcommand to info in sensuctl role commmand with alias
for backward compatibility.
- Updated gogo/protobuf and golang/protobuf versions.
- Health API now returns etcd alarms in addition to cluster health.

### Fixed
- Fixed agentd so it does not subscribe to empty subscriptions.
- Rules are now implicitly granting read permission to their configured
environment & organization.
- The splay_coverage attribute is no longer mandatory in sensuctl for proxy
check requests and use its default value instead.
- sensu-agent & sensu-backend no longer display help usage and duplicated error
message on startup failure.
- `Issued` & `History` are now set on keepalive events.
- Resolves a potential panic in `sensuctl cluster health`.
- Fixed a bug in InfluxDB metric parsing. The timestamp is now optional and
compliant with InfluxDB line protocol.
- Fixed an issue where adhoc checks would not be issued to all agents in a
clustered installation.

### Breaking Changes
- Corrects the check field `total_state-change` json tag to `total_state_change`.

## [2.0.0-beta.3-1] - 2018-08-02

### Added
- Added unit test coverage for check routers.
- Added API support for cluster management.
- Added sensuctl cluster member-list command.
- Added Sensu edition detection in sensuctl.
- Added sensuctl cluster member-add command.
- Added API client support for enterprise license management.
- Added a header to API calls that returns the current Sensu Edition.
- Added sensuctl cluster health command.

### Changed
- The Backend struct has been refactored to allow easier customization in
enterprise edition.
- Use etcd monitor instead of in-memory monitor.
- Refactoring of the cmd package for sensuctl to allow easier customization in
the enterprise edition.
- Upgrade dep to v0.5.0
- Added cluster health information to /health endpoint in sensu-backend.

### Fixed
- Fixed `sensuctl completion` help for bash and zsh.
- Fixed a bug in build.sh where versions for Windows and Mac OS were not
generated correctly.
- Display the name of extensions with table formatting in sensuctl.
- Fixed TLS issue that occurred when dashboard communicated with API.
- Check TTL now works with round robin checks.
- Format string for --format flag help now shows actual arguments.
- Push the sensu/sensu:nightly docker image to the Docker Hub.
- Replaced dummy certs with ones that won't expire until 100 years in the
future.
- Fixed a bug where clustered round robin check execution executed checks
too often.
- Catch errors in type assertions in cli.
- Fixed a bug where users could accidentally create invalid gRPC handlers.

### Removed
- Removed check subdue e2e test.
- Removed unused Peek method in the Ring data structure.

### Breaking Changes
- Removed deprecated import command.

## [2.0.0-beta.2] - 2018-06-28

### Added
- Performed an audit of events and checks. Added `event.HasCheck()` nil checks
prior to assuming the existence of said check.
- Added a Create method to the entities api.
- Added the ability to set round robin scheduling in sensuctl
- Added Output field to GRPC handlers
- Additional logging around handlers
- Accept additional time formats in sensuctl
- Entities can now be created via sensuctl.
- Added the format `wrapped-json` to sensuctl `configure`, `list` and `info`
commands, which is compatible with `sensuctl create`.
- Added debug event log with all event data.
- Added yml.example configurations for staging backend and agents.
- Added test resources in `testing/config/resources.json` to be used in staging.
- Added all missing configuration options to `agent.yml.example` and
`backend.yml.example`.
- Added environment variables to checks.
- Added logging redaction integration test.
- Added check token substitution integration test.
- Added the `sensuctl config view` subcommand.
- Added extension service configuration to staging resources.
- Added some documentation around extensions.
- Added Dockerfile.rhel to build RHEL containers.

### Changed
- Upgraded gometalinter to v2.
- Add logging around the Sensu event pipeline.
- Split out the docker commands in build script so that building images and
  pushing can be done separately.
- Migrated the InfluxDB handler from the sensu-go repository to
github.com/nikkiki/sensu-influxdb-handler
- Entry point for sensu-backend has been changed to
  `github.com/sensu/sensu-go/cmd/sensu-backend`
- Don't allow unknown fields in types that do not support custom attributes
when creating resources with `sensuctl create`.
- Provided additional context to metric event logs.
- Updated goversion in the appveyor configuration for minor releases.
- Use a default hostname if one cannot be retrieved.
- Return an error from `sensuctl configure` when the configured organization
or environment does not exist.
- Remove an unnecessary parameter from sensuctl environment create.
- The profile environment & organization values are used by default when
creating a resource with sensuctl.
- Migrated docker image to sensu Docker Hub organization from sensuapp.
- Use the sensu/sensu image instead of sensu/sensu-go in Docker Hub.

### Fixed
- Prevent panic when verifying if a metric event is silenced.
- Add logging around the Sensu event pipeline
- Marked silenced and hooks fields in event as deprecated
- Fixed a bug where hooks could not be created with `create -f`
- Metrics with zero-values are now displayed correctly
- Fix handler validation routine
- Fixed a small bug in the opentsdb transformer so that it trims trailing
whitespace characters.
- Sensu-agent logs an error if the statsd listener is unable to start due to an
invalid address or is stopped due to any other error.
- Fixed a bug where --organization and --environment flags were hidden for all
commands
- Fix a bug where environments could not be created with sensuctl create
- StatsD listener on Windows is functional
- Add version output for dev and nightly builds (#1320).
- Improve git version detection by directly querying for the most recent tag.
- Fixed `sensuctl create -f` for `Role`
- Fixed `sensuctl create -f` for `Event`
- Added validation for asset SHA512 checksum, requiring that it be at least 128
characters and therefore fixing a bug in sensuctl
- Silenced IDs are now generated when not set in `create -f` resources
- API requests that result in a 404 response are now logged
- Fixed a bug where only a single resource could be created with
`sensuctl create` at a time.
- Fixed a bug where environments couldn't be deleted if there was an asset in
the organization they reside in.
- Dashboard's backend reverse proxy now works with TLS certs are configured.
- Fixed a bug with the IN operator in query statements.
- Boolean fields with a value of `false` now appear in json format (removed
`omitempty` from protobufs).
- The sensuctl create command no longer prints a spurious warning when
non-default organizations or environments are configured.
- When installing assets, errors no longer cause file descriptors to leak, or
lockfiles to not be cleaned up.
- Fixed a bug where the CLI default for round robin checks was not appearing.
- Missing custom attributes in govaluate expressions no longer result in
an error being logged. Instead, a debug message is logged.
- Update AppVeyor API token to enable GitHub deployments.
- Allow creation of metric events via backend API.
- Fixed a bug where in some circumstances checks created with sensuctl create
would never fail.
- Fixed a goroutine leak in the ring.
- Fixed `sensuctl completion` help for bash and zsh.

### Removed
- Removed Linux/386 & Windows/386 e2e jobs on Travis CI & AppVeyor
- Removed check output metric extraction e2e test, in favor of more detailed
integration coverage.
- Removed the `leader` package
- Removed logging redaction e2e test, in favor of integration coverage.
- Removed check token substitution e2e test, in favor of integration coverage.
- Removed round robin scheduling e2e test.
- Removed proxy check e2e test.
- Removed check scheduling e2e test.
- Removed keepalive e2e test.
- Removed event handler e2e test.
- Removed `sensuctl` create e2e tests.
- Removed hooks e2e test.
- Removed assets e2e test.
- Removed agent reconnection e2e test.
- Removed extensions e2e test.

## [2.0.0-beta.1] - 2018-05-07
### Added
- Add Ubuntu 18.04 repository
- Support for managing mutators via sensuctl.
- Added ability to sort events in web UI.
- Add PUT support to APId for the various resource types.
- Added flags to disable the agent's API and Socket listeners
- Made Changelog examples in CONTRIBUTING.md more obvious
- Added cli support for setting environment variables in mutators and handlers.
- Added gRPC extension service definition.
- The slack handler now uses the iconURL & username flag parameters.
- Support for nightlies in build/packaging tooling.
- Added extension registry support to apid.
- Added extension registry to the store.
- Add sensuctl create command.
- Adds a statsd server to the sensu-agent which runs statsd at a configurable
flush interval and converts gostatsd metrics to Sensu Metric Format.
- Add event filtering to extensions.
- Proper 404 page for web UI.
- Add sensuctl extension command.
- Add extensions to pipelined.
- Added more tests surrounding the sensu-agent's statsd server and udp port.
- Add the `--statsd-event-handlers` flag to sensu-agent which configures the
event handlers for statsd metrics.
- Add default user with username "sensu" with global, read-only permissions.
- Add end-to-end test for extensions.
- Add configuration setting for backend and agent log level.
- Add extension package for building third-party Sensu extensions in Go.
- Add the `--statsd-disable` flag to sensu-agent which configures the
statsd listener. The listener is enabled by default.
- Added an influx-db handler for events containing metrics.
- Add 'remove-when' and 'set-when' subcommands to sensuctl filter command.
- Added the Transformer interface.
- Added a Graphite Plain Text transformer.
- Add support for `metric_format` and `metric_handlers` fields in the Check and
CheckConfig structs.
- Add CLI support for `metric_format` and `metric_handlers` fields in `sensuctl`.
- Add support for metric extraction from check output for `graphite_plaintext`
transformer.
- Added a OpenTSDB transformer.
- Add support for metric extraction from check output for `opentsdb_line`
- Added a Nagios performance data transformer.
- Add support for metric extraction from check output for `nagios_perfdata`
- Added an InfluxDB Line transformer.
- Add support for metric extraction from check output for `influxdb_line`
transformer.
- Add e2e test for metric extraction.

### Changed
- Changed the maximum number of open file descriptors on a system to from 1024
(default) to 65535.
- Increased the default etcd size limit from 2GB to 4GB.
- Move Hooks and Silenced out of Event and into Check.
- Handle round-robin scheduling in wizardbus.
- Added informational logging for failed entity keepalives.
- Replaced fileb0x with vfsgen for bundling static assets into binary. Nodejs 8+
and yarn are now dependencies for building the backend.
- Updated etcd to 3.3.2 from 3.3.1 to fix an issue with autocompaction settings.
- Updated and corrected logging style for variable fields.
- Build protobufs with go generate.
- Creating roles via sensuctl now supports passing flags for setting permissions
  rules.
- Removed -c (check) flag in sensuctl check execute command.
- Fix a deadlock in the monitor.
- Don't allow the bus to drop messages.
- Events list can properly be viewed on mobile.
- Updated Sirupsen/logrus to sirupsen/logrus and other applicable dependencies using the former.
- Set default log level to 'warn'.
- Optimize check marshaling.
- Silenced API only accepts 'id' parameter on DELETE requests.
- Disable gostatsd internal metric collection.
- Improved log entries produced by pipelined.
- Allow the InfluxDB handler to parse the Sensu metric for an InfluxDB field tag
and measurement.
- Removed organization and environment flags from create command.
- Changed `metric_format` to `output_metric_format`.
- Changed `metric_handlers` to `output_metric_handlers`.

### Fixed
- Terminate processes gracefully in e2e tests, allowing ports to be reused.
- Shut down sessions properly when agent connections are disrupted.
- Fixed shutdown log message in backend
- Stopped double-writing events in eventd
- Agents from different orgs/envs with the same ID connected to the same backend
  no longer overwrite each other's messagebus subscriptions.
- Fix the manual packaging process.
- Properly log the event being handled in pipelined
- The http_check.sh example script now hides its output
- Silenced entries using an asterisk can be deleted
- Improve json unmarshaling performance.
- Events created from the metrics passed to the statsd listener are no longer
swallowed. The events are sent through the pipeline.
- Fixed a bug where the Issued field was never populated.
- When creating a new statsd server, use the default flush interval if given 0.
- Fixed a bug where check and checkconfig handlers and subscriptions are null in rendered JSON.
- Allow checks and hooks to escape zombie processes that have timed out.
- Install all dependencies with `dep ensure` in build.sh.
- Fixed an issue in which some agents intermittently miss check requests.
- Agent statsd daemon listens on IPv4 for Windows.
- Include zero-valued integers in JSON output for all types.
- Check event entities now have a last_seen timestamp.
- Improved silenced entry display and UX.
- Fixed a small bug in the opentsdb transformer so that it trims trailing
whitespace characters.

## [2.0.0-nightly.1] - 2018-03-07
### Added
- A `--debug` flag on sensu-backend for enabling a pprof HTTP endpoint on localhost.
- Add CLI support for adhoc check requests.
- Check scheduler now handles adhoc check requests.
- Added `set-FIELD` and `remove-FIELD` commands for all updatable fields
of a check. This allows updating single fields and completely clearing out
non-required fields.
- Add built-in only_check_output mutator to pipelined.
- Allow publish, cron, ttl, timeout, low flap threshold and more fields to be
set when importing legacy settings.
- Add CPU architecture in system information of entities.
- The `sensuctl user change-password` subcommand now accepts flag parameters.
- Configured and enabled etcd autocompaction.
- Add event metrics type, implementing the Sensu Metrics Format.
- Agents now try to reconnect to the backend if the connection is lost.
- Added non-functional selections for resolving and silencing to web ui
- Add LastOk to check type. This will be updated to reflect the last timestamp
of a successful check.
- Added GraphQL explorer to web UI.
- Added check occurrences and occurrences_watermark attributes from Sensu 1.x.
- Added issue template for GitHub.
- Added custom functions to evaluate a unix timestamp in govaluate.

### Changed
- Refactor Check data structure to not depend on CheckConfig. This is a breaking
change that will cause existing Sensu alpha installations to break if upgraded.
This change was made before beta release so that further breaking changes could
be avoided.
- Make indentation in protocol buffers files consistent.
- Refactor Hook data structure. This is similar to what was done to Check,
except that HookConfig is now embedded in Hook.
- Refactor CheckExecutor and AdhocRequestExecutor into an Executor interface.
- Changed the sensu-backend etcd flag constants to match the etcd flag names.
- Upgraded to Etcd v3.3.1
- Removed 3DES from the list of allowed ciphers in the backend and agent.
- Password input fields are now aligned in  `sensuctl user change-password`
subcommand.
- Agent backend URLs without a port specified will now default to port 8081.
- Travis encrypted variables have been updated to work with travis-ci.org
- Upgraded all builds to use Go 1.10.
- Use megacheck instead of errcheck.
- Cleaned agent configuration.
- We no longer duplicate hook execution for types that fall into both an exit
code and severity (ex. 0, ok).
- Updated the sensuctl guidelines.
- Changed travis badge to use travis-ci.org in README.md.
- Govaluate's modifier tokens can now be optionally forbidden.
- Increase the stack size on Travis CI.
- Refactor store, queue and ring interfaces, and daemon I/O details.
- Separated global from local flags in sensuctl usage.

### Fixed
- Fixed a bug in time.InWindow that in some cases would cause subdued checks to
be executed.
- Fixed a bug in the HTTP API where resource names could not contain special
characters.
- Resolved a bug in the keepalive monitor timer which was causing it to
erroneously expire.
- Resolved a bug in how an executor processes checks. If a check contains proxy
requests, the check should not duplicately execute after the proxy requests.
- Removed an erroneous validation statement in check handler.
- Fixed HookList `hooks` validation and updated `type` validation message to
allow "0" as a valid type.
- Events' check statuses & execution times are now properly added to CheckHistory.
- Sensu v1 Check's with TTL, timeout and threshold values can now be imported
correctly.
- Use uint32 for status so it's not empty when marshalling.
- Automatically create a "default" environment when creating a new organization.

## [2.0.0-alpha.17] - 2018-02-13
### Added
- Add .gitattributes file with merge strategy for the Changelog.
- Context switcher added for dashboard.
- Add API support for adhoc check requests.
- Check scheduler now supports round-robin scheduling.
- Added better error checking for CLI commands and support for mutually
exclusive fields.
- Added `--interactive` flag to CLI which is required to run interactive mode.
- Added CLI role rule-add Organization and Environment interactive prompts.
- Added events page list and simple buttons to filter

### Changed
- Silenced `begin` supports human readable time (Format: Jan 02 2006 3:04PM MST)
in `sensuctl` with optional timezone. Stores the field as unix epoch time.
- Increased the timeout in the store's watchers tests.
- Incremental retry mechanism when waiting for agent and backend in e2e tests.
- Renamed CLI asset create interactive prompt "Org" to "Organization".

### Fixed
- Fixed required flags in `sensuctl` so requirements are enforced.
- Add support for embedded fields to dynamic.Marshal.

## [2.0.0-alpha.16] - 2018-02-07
### Added
- Add an e2e test for proxy check requests.
- Add integration tests to our CI.
- Context switcher added for dashboard
- Add api support for adhoc check requests.

### Fixed
- Tracks in-progress checks with a map and mutex rather than an array to
increase time efficiency and synchronize goroutines reading from and writing
to that map.
- Fixed a bug where we were attempting to kill processes that had already
finished before its allotted execution timeout.
- Fixed a bug where an event could erroneously be shown as silenced.
- Properly log errors whenever a check request can't be published.
- Fixed some build tags for tests using etcd stores.
- Keepalive monitors now get updated with changes to a keepalive timeout.
- Prevent tests timeout in queue package
- Prevent tests timeout in ring package
- Fixed a bug in the queue package where timestamps were not parsed correctly.
- Fixed Ring's Next method hanging in cases where watch events are not propagated.

### Changed
- Queues are now durable.
- Refactoring of the check scheduling integration tests.
- CLI resource delete confirmation is now `(y/N)`.

### Removed
- Dependency github.com/chzyer/readline

## [2.0.0-alpha.15] - 2018-01-30
### Added
- Add function for matching entities to a proxy check request.
- Added functions for publishing proxy check requests.
- Added proxy request validation.
- CLI functionality for proxy check requests (add set-proxy-requests command).
- Entities have been added to the state manager and synchronizer.
- Added package leader, for facilitating execution by a single backend.
- Proxy check requests are now published to all entities described in
`ProxyRequests` and `EntityAttributes`.
- Add quick navigation component for dashboard

### Changed
- Govaluate logic is now wrapped in the `util/eval` package.
- Cron and Interval scheduling are now mutually exclusive.

### Fixed
- Fixed a bug where retrieving check hooks were only from the check's
organization, rather than the check's environment, too.

## [2.0.0-alpha.14] - 2018-01-23
### Added
- Add `Timeout` field to CheckConfig.
- CLI functionality for check `Timeout` field.
- Add timeout support for check execution.
- Add timeout support for check hook execution.
- Token substitution is now available for check hooks
- Add an e2e test for logging redaction
- Support for `When` field in `Filter` which enables filtering based on days
and times of the week.
- New gRPC inspired GraphQL implementation. See
[graphql/README](backend/apid/graphql/README.md) for usage.
- Support for TTLs in check configs to monitor stale check results.

### Changed
- Moved monitor code out of keepalived and into its own package.
- Moved KeyBuilder from etcd package to store package.

## [2.0.0-alpha.13] - 2018-01-16
### Added
- Logging redaction for entities

### Fixed
- Fixed e2e test for token substitution on Windows
- Fixed check subdue unit test for token substitution on Windows
- Consider the first and last seconds of a time window when comparing the
current time
- Fixed Travis deploy stage by removing caching for $GOPATH
- Parse for [traditional cron](https://en.wikipedia.org/wiki/Cron) strings, rather than [GoDoc cron](https://godoc.org/github.com/robfig/cron) strings.

### Changed
- Removed the Visual Studio 2017 image in AppVeyor to prevent random failures
- Made some slight quality-of-life adjustments to build-gcs-release.sh.

## [2.0.0-alpha.12] - 2018-01-09
### Added
- Add check subdue mechanism. Checks can now be subdued for specified time
windows.
- Silenced entries now include a `begin` timestamp for scheduled maintenance.
- Store clients can now use [watchers](https://github.com/sensu/sensu-go/pull/792) to be notified of changes to objects in the store.
- Add check `Cron` field. Checks can now be scheduled according to the cron
string stored in this field.
- Add a distributed queue package for use in the backend.
- Token substitution is now available for checks.
- CLI functionality for check `Cron` field.
- Add an e2e test for cron scheduling.
- Add an e2e test for check hook execution.

## [2.0.0-alpha.11] - 2017-12-19
### Breaking Changes
- The `Source` field on a check has been renamed to `ProxyEntityID`. Any checks
using the Source field will have to be recreated.

### Added
- Silenced entries with ExpireOnResolve set to true will now be deleted when an
event which has previously failing was resolved
- TCP/UDP sockets now accept 1.x backward compatible payloads. 1.x Check Result gets translated to a 2.x Event.
- Custom attributes can be added to the agent at start.
- New and improved Check Hooks are implemented (see whats new about hooks here: [Hooks](https://github.com/sensu/sensu-alpha-documentation/blob/master/08-hooks.md))
- Add check subdue CLI support.

### Changed
- Avoid using reflection in time.InWindows function.
- Use multiple parallel jobs in CI tools to speed up the tests
- Pulled in latest [github.com/coreos/etcd](https://github.com/coreos/etcd).
- Includes fix for panic that occurred on shutdown.
- Refer to their
[changelog](https://github.com/gyuho/etcd/blob/f444abaae344e562fc69323c75e1cf772c436543/CHANGELOG.md)
for more.
- Switch to using [github.com/golang/dep](https://github.com/golang/dep) for
managing dependencies; `vendor/` directory has been removed.
- See [README](README.md) for usage.

## [2.0.0-alpha.10] - 2017-12-12
### Added
- End-to-end test for the silencing functionality
- Silenced events are now identified in sensuctl

### Changed
- Events that transitioned from incidents to a healthy state are no longer
filtered by the pipeline
- Errcheck was added to the build script, and the project was given a once-over
to clean up existing errcheck lint.
- Creating a silenced entry via sensuctl no longer requires an expiry value

### Fixed
- Entities can now be silenced using their entity subscription
- Fixed a bug in the agent where it was ignoring keepalive interval and timeout
settings on start
- Keepalives now alert when entities go away!
- Fixed a bug in package dynamic that could lead to an error in json.Marshal
in certain cases.
- Fixed an issue in keepalived to handle cases of nil entities in keepalive
messages

## [2.0.0-alpha.9] - 2017-12-5
### Added
- Proxy entities are now dynamically created through the "Source" attribute of a
check configuration
- Flag to sensuctl configure allowing it to be configured non-interactively
(usage: --non-interactive or -n)
- New function SetField in package dynamic, for setting fields on types
supporting extended attributes.
- Automatically append entity:entityID subscription for agent entities
- Add silenced command to sensuctl for silencing checks and subscriptions.
- Add healthz endpoint to agent api for checking agent liveness.
- Add ability to pass JSON event data to check command STDIN.
- Add POST /events endpoint to manually create, update, and resolve events.
- Add "event resolve" command to sensuctl to manually resolve events.
- Add the time.InWindow & time.InWindows functions to support time windows, used
in filters and check subdue

### Fixed
- Fixed a bug in how silenced entries were deleted. Only one silenced entry will
be deleted at a time, regardless of wildcard presence for subscription or check.

## [2.0.0-alpha.8] - 2017-11-28
### Added
- New "event delete" subcommand in sensuctl
- The "Store" interface is now properly documented
- The incoming request body size is now limited to 512 KB
- Silenced entries in the store now have a TTL so they automatically expire
- Initial support for custom attributes in various Sensu objects
- Add "Error" type for capturing pipeline errors
- Add registration events for new agents
- Add a migration tool for the store directly within sensu-backend

### Changed
- Refactoring of the sensu-backend API
- Modified the description for the API URL when configuring sensuctl
- A docker image with the master tag is built for every commit on master branch
- The "latest" docker tag is only pushed once a new release is created

### Fixed
- Fix the "asset update" subcommand in sensuctl
- Fix Go linting in build script
- Fix querying across organizations and environments with sensuctl
- Set a standard redirect policy to sensuctl HTTP client

### Removed
- Removed extraneous GetEnv & GetOrg getter methods<|MERGE_RESOLUTION|>--- conflicted
+++ resolved
@@ -8,12 +8,9 @@
 ## Unreleased
 
 ### Fixed
-<<<<<<< HEAD
 - The expire field of silenced entries represents the configured expiration, in
 seconds, not the remaining duration.
-=======
 - Allow agents labels & annotations to be configured via configuration flags.
->>>>>>> b1138964
 
 ## [6.2.0] - 2020-12-17
 
