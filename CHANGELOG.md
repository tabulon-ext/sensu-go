--- conflicted
+++ resolved
@@ -7,7 +7,6 @@
 
 ## Unreleased
 
-<<<<<<< HEAD
 ### Added
 - The `sensu.io/managed_by` label is now automatically applied to resources
 created via `sensuctl create`.
@@ -30,11 +29,9 @@
 - Fixed a bug where the agent could connect to a backend using a namespace that
 doesn't exist.
 - Subscriptions can no longer be empty strings (#2932)
-=======
 ### Fixed
 - The proper HTTP status codes are returned for unauthenticated & permission
 denied errors in the REST API.
->>>>>>> 32628465
 
 ## [5.18.1] - 2020-03-10
 
