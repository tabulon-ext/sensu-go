
# Changelog
All notable changes to this project will be documented in this file.

The format is based on [Keep a Changelog](http://keepachangelog.com/en/1.0.0/)
and this project adheres to [Semantic
Versioning](http://semver.org/spec/v2.0.0.html).

## Unreleased

<<<<<<< HEAD
## [6.6.0] - 2021-11-25

### Added
- Add backend label to logged metrics.
=======
### Added
- Check & CheckConfig validation errors related to cron now provide additional
context.
>>>>>>> d3312a0a

### Fixed
- In addition to the context error print the connection error when
sensu-go can't connect to etcd.
- Fixed a bug where sensu-backend could crash if the BackendIDGetter
encounters etcd client unavailability.

### Changed
- Empty and zero value configuration parameters for `etcd` do not
overwrite defaults anymore.

## [6.5.5] - 2021-11-19

### Added
- Added objectives (0.5, 0.9, 0.99) to `graphql_duration_seconds` metric.
- Added `graphql_duration_seconds`, `graphql_duration_seconds_sum` &
`graphql_duration_seconds_count` to the metrics log.
- Added new prometheus metrics for tracking lease operations.
- Added `sensu_go_lease_ops` to the metrics log.
- Added `--api-write-timeout` & `--dashboard-write-timeout` flags to allow
end users to configure the HTTP server's write timeout value

### Fixed
- Duration metrics for assets, pipeline, and eventd have been updated to use
milliseconds to match other duration metrics.
- Fixed an error where sensu-backend or sensu-agent could panic due to
concurrent websocket writes.
- The sensu-backend's /version API has updated to reflect the version of a an
external etcd cluster.
- When keepalive lease grant operations fail due to rate limiting, they are now
retried.

## [6.5.3, 6.5.4] - 2021-10-29

### Added
- Added eventd, pipeline, & asset metrics from 6.5.2 to the metrics log.

### Fixed
- Fixed a bug where API validation caused javascript environment variable
specifications to be rejected.
- Fixed a bug where the asset expansion error was not handled

## [6.5.2] - 2021-10-28

### Added
- Added `status` & `event_type` labels to the sensu_go_event_handler_duration
metric.
- Added `sensu_go_event_handler_duration_sum` &
`sensu_go_event_handler_duration_count` to the metrics log.
- Added metric `sensu_go_eventd_create_proxy_entity_duration`.
- Added metric `sensu_go_eventd_update_event_duration`.
- Added metric `sensu_go_eventd_bus_publish_duration`.
- Added metric `sensu_go_eventd_liveness_factory_duration`.
- Added metric `sensu_go_eventd_switches_alive_duration`.
- Added metric `sensu_go_eventd_switches_bury_duration`.
- Added metric `sensu_go_pipelined_message_handler_duration`.
- Added metric `sensu_go_pipeline_duration`.
- Added metric `sensu_go_pipeline_resolve_duration`.
- Added metric `sensu_go_pipeline_filter_duration`.
- Added metric `sensu_go_pipeline_mutator_duration`.
- Added metric `sensu_go_pipeline_handler_duration`.
- Added metric `sensu_go_asset_fetch_duration`.
- Added metric `sensu_go_asset_expand_duration`.

### Changed
- OS environment variables are now accessible via Javascript mutators.

## [6.5.1] - 2021-10-18

### Added
- Added pipeline workflow handler processing counters

## [6.5.0] - 2021-10-12

### Security
- Migrated the package dgrijalva/jwt-go to golang-jwt/jwt to address [CVE-2020-26160](https://github.com/advisories/GHSA-w73w-5m7g-f7qc)

### Added
- Added javascript mutators, which can be selected by setting
"type": "javascript" on core/v2.Mutators, and specifying valid ECMAScript 5
code in the "eval" field. See documentation for details.
- Added `core/v2.Pipeline` resource for configuring event pipelines.
- Added `pipelines` field to `Check` and `CheckConfig`
- Added the platform metrics log. This log contains a listing of core Sensu
metrics in influx-line format. It is enabled by default but can be disabled
with the --disable-platform-metrics flag. By default the log is appended to
every 60s, and written to /var/lib/sensu/sensu-backend/stats.log.
- Open-sourced the previously enterprise-only event logger. The event logger
can be used to send the events a backend processes to a rotatable log file.
- Added sensuctl commands for pipeline list, info, and delete.
- Added support for `SENSU_BACKEND_ETCD_CLIENT_USERNAME` and
`SENSU_BACKEND_ETCD_CLIENT_PASSWORD` environment variables for connecting to
external etcds that use user/password authentication instead of client
certificate authentication. Typical with DBaaS etcd providers. These can only be
set via these environment variables and intentionally cannot be set via flags.

### Fixed
- `sensuctl env` now properly displays the `SENSU_API_KEY` and `SENSU_TIMEOUT`
environment variables.
- `sensuctl command exec` now properly adds the `SENSU_API_KEY` and
`SENSU_TIMEOUT` variables to the command's environment.
- Fixed a crash when running the backend on `darwin/arm64` when compressing a
wrapped resource.
- Fixed a bug where large number of silences could cause etcd errors by not
exceeding etcd'd default maximum number of transaction operations.

### Changed
- Upgraded Go version from 1.16.5 to 1.17.1.

## [6.4.2] - 2021-08-31

### Added
- Added `sensu_go_agentd_event_bytes` & `sensu_go_store_event_bytes` summary
metrics to the `/metrics` endpoint.

## [6.4.1] - 2021-08-24

### Added
- Added `ignore-already-initialized` configuration flag to the sensu-backend
init command for returning exit code 0 when a cluster has already been
initialized.
- Added --retry-min, --retry-max, and --retry-multiplier flags to sensu-agent
for controlling agent retry exponential backoff behaviour. --retry-min and
--retry-max expect duration values like 1s, 10m, 4h. --retry-multiplier expects
a decimal multiplier value.
- Added ProcessedBy field to check results. The ProcessedBy field indicates which
agent processed a particular event.
- Added API key support for admin user at cluster init time.
- Added `sensu_go_agentd_event_bytes` & `sensu_go_store_event_bytes` summary
metrics to the `/metrics` endpoint.
- Added support for environment variable arguments in `sensuctl`.

### Changed
- When deleting resource with sensuctl, the resource type will now be displayed
in the confirmation prompt
- When keepalived encounters round-robin ring errors, the backend no longer
internally restarts.
- The core/v2.Mutator type now has a Type field which can be used to tell
Sensu that the mutator is a different type from the default (pipe). Currently,
the supported types are "pipe" and "javascript".
- The default retry values have been increased from a minimum of 10ms to 1s, a
maximum of 10s to 120s, and the multiplier decreased from 10.0 to 2.0.
- The backend internal bus default buffer sizes have been increased from 100
to 1000 items.

### Fixed
- Sensu Go OSS can now be built on `darwin/arm64`.
- Fixed a regression in `sensu-backend init` where the exit status returned 0
if the store was already initialized.
- Guard against potential crash in the sensuctl cluster member-list command when
the etcd response header is nil.
- Agent events API now accepts metrics event.
- Fixed rare cases where the agent could fail to delete temporary files when
downloading assets.
- Forwards compatibility with newer Sensu backends has been improved. Users can
now create resources with fields that are unknown to Sensu.
- The `--retry-min`, `--retry-max` and `--retry-multiplier` flags are now listed
in the `sensu-agent start --help` output.

### Changed
- API and agent services now log at warn level when the start up, not at info.
- Backend now reports when it is ready to process events at warn level.

## [6.4.0] - 2021-06-23

### Added
- Added `etcd-log-level` configuration flag for setting the log level of the
embedded etcd server.
- Added wait flag to the sensu-backend init command which toggles waiting
indefinitely for etcd to become available.
- Added sensu_go_keepalives prometheus counter.

### Changed
- Upgraded Go version from 1.13.15 to 1.16.5.
- Upgraded Etcd version from 3.3.22 to 3.5.0.
- The loadit tool now uses UUIDv4 instead of UUIDv1 for agent names.
- Some Prometheus metric names have changed with the upgrade to Etcd 3.5. See
https://etcd.io/docs/v3.5/metrics/etcd-metrics-latest.txt for the metrics that
Etcd 3.5 exposes.
- The timeout flag for `sensu-backend init` is now treated as a duration instead
of seconds. If the value is less than 1 second, the value is converted to
seconds.

### Fixed
- Fixed config deprecation warnings from being shown when deprecated config
options weren't set.
- Fixed issue with keepalive status remaining in OK status after agent shutdown.
- Fixed a bug where role bindings that refer to missing roles would cause the
wrong status to be returned from the HTTP API, and the dashboard to go into a
crash loop.
- Fixed a bug where an empty subscription was present in the deregistration event's check.
- Fixed issue with Windows agent not handling command timeouts properly
- Sensu Go OSS can now be built on `darwin/arm64`.

## [6.3.0] - 2021-04-07

### Added
- Added API key authentication support to sensuctl.
- Added ResourceTemplate resource. ResourceTemplate will be used to populate
namespaces with initial resources.
- Added `GetResourceV3Watcher()` to the `store/etcd` package.
- Add `EntityServiceClass` constant to the `corev2` package, representing BSM Services.
- Added ResourceTemplate instantiation on namespace creation.
- Added more context when logging JavaScript filter evaluation errors.

### Fixed
- Both V2 & V3 resources are now validated when used with storev2.
- Initialize labels & annotations for v3 resources when fields are nil.
- Fixed the `agent-managed-entity` agent config attribute when no labels are
defined.
- Fixed a bug where the scheduler could crash in rare circumstances, when using
round robin checks.
- Fixed a bug where build information would get calculated for every keepalive
in OSS builds.
- Don't trigger internal restart on SIGHUP.
- Concatenated YAML files now support CRLF.
- Remove extraneous auto-completion suggestions.

## [6.2.7] - 2021-04-01

### Fixed
- Fixed a potential crash in tessend.
- Fixed a potential deadlock in agentd.
- Fixed a bug where some Etcd watchers could try to process watch events holding
invalid pointers.

## [6.2.3] - 2021-01-21

### Fixed
- Fixed the `agent-managed-entity` agent config attribute when no labels are
defined.
- Fixed a bug where events from namespaces other than the one requested could
appear in sensuctl dump output. The bug only applied to users who had access to
the other namespaces.

## [6.2.1, 6.2.2] - 2021-01-08

### Fixed
- The expire field of silenced entries represents the configured expiration, in
seconds, not the remaining duration.
- Allow agents labels & annotations to be configured via configuration flags.
- Fixed a bug where a small amount of extra etcd or postgres traffic was
generated on keepalive failure.
- Event check history now contains an entry for the first received event.

## [6.2.0] - 2020-12-17

### Added
- Sensuctl and sensu-backend ask for password retype when a new password is
created when in interactive mode.
- Build info is now exposed as a prometheus metric via the /metrics endpoint.
- Added `/health` endpoint to agentd.
- Added the Scheduler field to Check and CheckConfig.
- Add support for environment variables to define configuration file paths of
sensu-backend (`SENSU_BACKEND_CONFIG_FILE`) & sensu-agent (`SENSU_CONFIG_FILE`).
- Added event sequence numbers.
- Entities may now be managed exclusively by their agents when sensu-agent is
started with the new `agent-managed-entity` configuration attribute.

### Changed
- Adjust the date and duration formats used when listing and displaying silenced
entries in sensuctl.
- Make `event_id` usage in logging consistent.
- Changed sensuctl commands that only contain subcommands to exit with status
code 46 when no arguments or incorrect arguments are given.

### Fixed
- The config-file flag is no longer order dependant.
- Added description to sensuctl dump command.
- The sensuctl command descriptions now have consistent capitalization.
- The `v3.V3EntityToV2()` API function now properly carries over the metadata's
  `CreatedBy` field.

## [6.1.4] - 2020-12-16

### Fixed
- Fixed a bug where the entity API could panic.
- The agent asset fetcher now respects the HTTP proxy environment variables when trusted-ca-file is configured.
- Improve error message around asset checksum mismatch.

## [6.1.2, 6.1.3] - 2020-10-28

### Fixed
- Fixed a crash in the backend and agent related to Javascript execution.
- `sensuctl edit` no longer automatically adds the `sensu.io/managed_by` label.

## [6.1.1] - 2020-10-22

### Fixed
- Fixed a bug where silences could take longer to expire than they should, if
the cluster goes through a restart, or an etcd election.
- Fixed a bug where sensu-agent would not shut down correctly.
- The per-entity subscription now persists with PATCH requests.
- sensuctl now resolves symbolic links.
- Allow HookConfig to be exported via `sensuctl dump`.
- Properly log any API error in `sensuctl dump`.
- An RBAC rule with the `update` permission now properly authorizes PATCH
requests.
- eventd errors now include additional context for debugging.
- Entities are now properly created using `sensuctl create`.

## [6.1.0] - 2020-10-05

### Added
- A warning is now logged when a runtime asset was requested but does not exist.
- Added Prometheus transformer for extracting metrics from check output
using the Prometheus Exposition Text Format.
- The backend flag `--api-request-limit` is now available to configure the
maximum API request body size, in bytes.
- Add support for the PATCH method on the REST API for most configuration
resources.

### Changed
- The trusted CA file is now used for agent, backend and sensuctl asset retrieval.

### Fixed
- The backend will no longer start when the dashboard TLS configuration is not
fully specified.
- Include the agent entity in data passed to the command process' STDIN.
- Per-entity subscriptions (ex. `entity:entityName`) are always available on agent entities,
even if removed via the `/entities` API.
- Fixed a crash in the backend and agent related to Javascript execution.
- Proxy entities that are used in round-robin check requests are no longer stale.
- Fixed a bug where entity listing would be incorrect if agent entities were
created via the API instead of with sensu-agent.
- Close the response body when done reading from it while downloading assets.
- `sensuctl user hash-password` command no longer requires a config to run.

## [5.21.2] - 2020-08-31

### Fixed
- Failed check events now get written to the event log file.

## [6.0.0] - 2020-08-04

### Added
- Log a warning when secrets cannot be sent to an agent because mTLS is not
enabled.
- Added the is_silenced boolean key to event.Check object.

### Fixed
- Clarifies wording around a secret provider error message.
- Logs and returns an error if a mutator cannot be found.
- User-Agent header is only set on new client creation rather than on each
request.
- Fixed a bug where highly concurrent event filtering could result in a panic.
- Fixed a bug where nil labels or annotations in an event filtering context
would result in a bad user experience, with the user having to explicitly
check if the annotations or labels are undefined. Now, the user is guaranteed
that labels and annotations are always defined, though they may be empty.
- Automatically capitalize the roleRef and subject types in ClusterRoleBindings
and RoleBindings.
- Log the proper CA certificate path in the error message when it can't be
properly parsed by the agent.
- Fix the log entry field for the check's name in schedulerd.
- Store fewer keys in etcd for agents.
- Keepalive and round robin scheduling leases are now dealt with more efficiently.

### Breaking
- The web interface is now a standalone product and no longer distributed
inside the sensu-backend binary. Refer to https://github.com/sensu/web for
more.
- The database schema for entities has changed. After upgrading, users will not
be able to use their database with older versions of Sensu.
- After initial creation, sensu-agent entity configuration cannot be changed
by modifying the agent's configuration file.

### Changed
- Entities are now stored as two separate data structures, in order to optimize
data access patterns.
- The `dead` and `handleUpdate` methods in keepalived now use `EntityConfig` and
`EntityState` respectively.
- The `dead()` and `createProxyEntity()` methods in eventd now use
  `corev3.EntityConfig` and `corev3.EntityState`.
- sensu-agent configuration can now be managed via the HTTP API.
- ClusterRoleBinding and RoleBinding subjects names can now contain any unicode
characters.
- Enriches output of `sensuctl asset add` with help usage for how to use the runtime asset.
- Unless the entity is a proxy entity, updates to entities now ignore state
  related fields.
- Upgraded Go version from 1.13.7 to 1.13.15.
- Upgraded etcd version from 3.3.17 to 3.3.22.

## [5.21.1] - 2020-08-05

### Changed
- Improves logging around the agent websocket connection.

### Fixed
- Fixed potential Web UI crash when fetching events in namespace with > 1000 events.
- Errors produced in the agent by assets, check validation, token substitution,
and event unmarshaling are logged once again.

## [5.21.0] - 2020-06-10

### Added
- Added `SENSU_LICENSE_FILE` environment variable to handler executions.
- Added the `sensuctl user hash-password` command to generate password hashes
- Added the ability to reset passwords via the backend API & `sensuctl user
reset-password`
- The user resource now has a `password_hash` field to specify the password
hash, in place of the cleartext password
- Added the beginnings of the core/v3 API.
- Added automatically generated tests for the core/v2 API.

### Changed
- `sensu-agent`'s default log level is now `info` instead of `warn`.
- `sensuctl command exec` now spawns the plugin directly instead of going
  through a sub-shell.

### Fixed
- The password verification logic when running `sensuctl user change-password`
has been moved from sensuctl to the backend API.
- Errors while publishing proxy check requests do not block scheduling for other
entities.
- Listing namespaces in sensuctl with `--chunk-size` now works properly.
- Prevent the agent from immediately exiting in certain scenarios where
components are disabled.
- Fixed an issue where a GraphQL query could fail when querying a namespace
containing event data in excess of 2GBs.
- Deregistration events now contain a timestamp.
- Checks configured with missing hooks no longer cause the agent to crash.

## [5.20.2] - 2020-05-26

### Added
- Added the username as a field to the API request logger.

### Changed
- The Process struct only contains the name of the process.

### Fixed
- The proper libc implementation is now displayed for Ubuntu entities.
- Add validation for subjects in RBAC RoleBinding and ClusterRoleBinding.
- Fixed a bug where single-letter subscriptions were not allowed, even though
they were intended to be.
- Fix retrieving command assets from bonsai.

## [5.20.1] - 2020-05-15
*No changelog for this release.*

### Added
- Added the ability to omit types from sensuctl dump when using the "all" flag.

### Fixed
- Fixed a bug in sensuctl dump where duplicate resource names could be specified.

## [5.20.0] - 2020-05-12

### Added
- Added ability to make the Resty HTTP Timeout configurable.
- Added the `event.is_silenced` & `event.check.is_silenced` field selectors.
- Added `processes` field to the system type to store agent local processes (commercial feature).
- Users can now increment the logging level by sending SIGUSR1 to the
sensu-backend or sensu-agent process.
- Added a new `sensuctl describe-type` command to list all resource types.
- Added `labels` and `annotations` as backend config options.
- Added token substitution for assets.
- Added `Edition` field to version information.
- Added `GoVersion` field to version information.
- Assets paths are now accessible to consumers via an environment variable.
- Added a helper function to token substitution to retrieve an asset path.
- Windows agent now has log rotation capabilities.
- [Web] Added check hook output to event details page.

### Changed
- Warning messages from Resty library are now suppressed in sensuctl.
- Notepad is now the default editor on Windows, instead of vi.
- [Web] Any leading and trailing whitespace is now trimmed from the username
when authenticating.
- [Web] A toast is now displayed when a user attempts to delete an event but
does not have appropriate authorization.
- [Web] Only the first five groups a user belongs to are displayed in the
preferences dialog. Showing too many made it difficult for users to locate the
sign-out button.

### Fixed
- Windows agent now accepts and remembers arguments passed to 'service run' and
'service install'.
- Windows agent synchronizes writes to its log file, ensuring that file size
will update with every log line written.
- Windows agent now logs to both console and log file when 'service run' is used.
- [Web] Fixed issue where the de-registration handler would always show up as
undefined on the entity details page.

## [5.19.3] - 2020-04-30

### Added
- Added a `timeout` flag to `sensu-backend init`.
- [Web] Added the ability for labels and annotations with links to images to be
displayed inline.
- [Web] Added additional modes for those with colour blindness.
- Added support for restarting the backend via SIGHUP. Config reloading is not
supported yet.

### Changed
- Removed deprecated flags in `sensuctl silenced update` subcommand.
### Fixed
- `sensu-backend init` now logs any TLS failures encountered.
- Fixes a bug in multi-line metric extraction that appeared in windows agents.
- Fixed an authn bug where sensu-backend would restart when agents disconnect.
- Fixed a bug where check state and last_ok were not computed until the second
instance of the event.
- Fix the validation for env_vars to allow the equal sign in values.
- Log to the warning level when an asset is not installed because none of the
filters matched.
- Return underlying errors when fetching an asset.
- Fixed a bug where the etcd event store would return prefixed matches rather than exact matches when getting events by entity.
- `sensuctl logout` now resets the TLS configuration.
- [Web] Fixes issue where labels with links could lead to a crash.
- Added a global rate limit for fetching assets so that asset retries are not abusive (can be
configured using `--assets-rate-limit` and `--assets-burst-limit` on the agent and backend).
- [Web] Fixed an issue where trying to use an unregistered theme could lead to a
crash.
- Fixed a bug that would cause the backend to crash.
- Fixed a bug that would cause messages like "unary invoker failed" to appear
in the logs.
- Fixed several goroutine leaks.
- Fixed a bug that would cause the backend to crash when the etcd client got an
error saying "etcdserver: too many requests".

## [5.19.2] - 2020-04-27
*No changelog for this release.*

## [5.19.1] - 2020-04-13

### Fixed
- Require that pipe handlers have a command set.
- The config file default path is now shown in the help for sensu-backend start
and sensu-agent start.
- Keepalives can now be published via the HTTP API.
- Token substitution templates can now express escape-quoted strings.
- [Web] Fixes issue where labels with links could lead to a crash.
- Fixed a bug where keepalives would not always fire correctly when using
the postgres event store.
- The REST API now uses a timeout of 3 seconds by default when querying
etcd health.
- sensu-agent will not longer allow configuring keepalive timeouts less than
the keepalive interval.
- Eventd can no longer mistake keepalive events for checks with TTL.
- Keepalives now generate a new event UUID for each keepalive failure event.
- Agents now correctly reset keepalive switches on reconnect, fixing a bug
where old keepalive timeout settings would persist too long.
- The system's libc_type attribute is now populated on alpine containers.

## [5.19.0] - 2020-03-26

### Added
- The `sensu.io/managed_by` label is now automatically applied to resources
created via `sensuctl create`.
- Added `created_by` to object metadata and populate that field via the HTTP API.
- Added agent discovery of libc type, VM system/role, and cloud provider.
- Added `float_type` field to system type to store which float type (softfloat,
hardfloat) a system is using.
- Additional Tessen resource metrics can now be registered at runtime.
- Added a generic client POST function that can return the response.
- Tessen now reports the type of store used for events ("etcd or "postgres").

### Changed
- Updated the store so that it may _create_ wrapped resources.
- Bonsai client now logs at debug level instead of info level.
- The dashboard service now returns an error if the client User-Agent is curl
or sensuctl. This should prevent users from using the dashboard port by
mistake.

### Fixed
- Fixed a bug where the agent could connect to a backend using a namespace that
doesn't exist.
- Subscriptions can no longer be empty strings (#2932)
- The proper HTTP status codes are returned for unauthenticated & permission
denied errors in the REST API.

## [5.18.1] - 2020-03-10

### Fixed
- Check history is now in FIFO order, not ordered by executed timestamp.
- Fixed bug where flapping would incorrectly end when `total_state_change` was
  below `high_flap_threshold` instead of below `low_flap_threshold`.
- sensu-backend no longers hang indefinitely if a file lock for the asset
manager cannot be obtained, and returns instead an error after 60 seconds.
- Stopped using the etcd embedded client, which seems to trigger nil pointer
panics when used against an etcd that is shutting down.
- 64-bit align the `Resource` struct in the store cache to fix a crash on
32-bit systems.
- Fixed a bug where sensu-backend would restart when agents disconnect.

## [5.18.0] - 2020-02-24

### Added
- Added the `/version` API in sensu-agent.
- Indicate in log messages which filter dropped an event.

### Fixed
- sensuctl now supports the http_proxy, https_proxy, and no_proxy environment
variables.
- returns 401 instead of 500 when issues occur refreshing the access token.
- Support Bonsai assets versions prefixed with the letter `v`.
- Fixed a bug where wrapped resources were not getting their namespaces set by
the default sensuctl configuration.
- read/writes `initializationKey` to/from `EtcdRoot`, while support legacy as fallback (read-only)
- check for a non-200 response when fetching assets
- `/silenced` now supports API filtering (commercial feature).
- Fixed event payload validation on the backend events API to validate the
payload with the URL parameters on the /events/:entity/:check endpoint and
reject events that do not match.
- The `auth/test` endpoint now returns the correct error messages.
- The `log-level` configuration option is now properly applied when running the
Sensu Agent Windows service.

### Changed
- Updated Go version from 1.13.5 to 1.13.7.
- Default `event.entity.entity_class` to `proxy` in the POST/PUT `/events` API.
- Proxy entities are now automatically created when events are published with an
entity that does not exist.

## [5.17.2] - 2020-02-19

### Fixed

- Fixed a bug where on an internal restart, enterprise HTTP routes could fail
to intialize.

## [5.17.1] - 2020-01-31

### Fixed
- Cluster configuration of sensuctl should be reset when `configure` is called.
- Some namespaces would not appear in the curated namespace functionality under
certain circonstances.
- Fix a bug with tar assets that contain hardlinked files.
- Assets name may contain capital letters.
- When `--trusted-ca-file` is used to configure sensuctl, it now detects and saves
the absolute file path in the cluster config.
- [Web] Changing order on event list will no longer cause filters to be reset.
- [Web] URLs inside annotations are now rendered as links.

## [5.17.0] - 2020-01-28

### Added
- Added the secrets provider interface and secrets provider manager to be used
by commercial secrets providers. Implemented for checks, mutators, and handlers.
- Added the `secrets` field to checks, mutators, and handlers.
- Added the `keepalive-handlers` configuration flag on the agent to specify the
entity's keepalive handlers.
- Added `event.entity.name` as a supported field selector.

### Fixed
- Fixed a memory leak in the entity cache.
- [Web] Labels with links can now be followed.
- [Web] Fixed a inconsistent crash that occurred in Firefox browsers.
- [Web] Fixed bug where event history was duplicated in the event timeline
chart.
- [Web] Fixed issue where silenced entries with a start date would result in a
crash.
- Fixed a bug where `sensuctl entity delete` was not returning an error
when attempting to delete a non-existent entity.
- sensuctl command assets installed via Bonsai will now use the "sensuctl"
namespace.
- Fixed a memory leak in the entity cache
- Users with implicit permissions to a namespace can now display resources
within that namespace via the Web UI.
- Explicit access to namespaces can only be granted via cluster-wide RBAC
resources.
- Split rules ClusterRole and Role verbs, resources and resource names on comma.
- Add support for the `--format` flag in the `sensuctl command list` subcommand.
- Namespace can be ommited from event when performing an HTTP POST request to
the `/events` endpoint.
- Fixed a bug where failing check TTL events could occur event if keepalive
failures had already occurred.

## [5.16.1] - 2019-12-18

### Fixed
- Initialize the sensu_go_events_processed counter with the `success` label so
it's always displayed.
- Fixed a performance regression that was introduced in 5.15.0, which would
cause the API to timeout past 20k agent sessions.

## [5.16.0] - 2019-12-11

### Added
- Display the JWT expiration Unix timestamp in `sensuctl config view`.
- Added the 'sensu-backend init' subcommand.
- Added a new flag, --etcd-client-urls, which should be used with sensu-backend
when it is not operating as an etcd member. The flag is also used by the new
sensu-backend init tool.
- Added the cluster's distribution to Tessen data.
- Added a new field, ClusterIDHex, to the ClusterHealth datatype.
- Added the `--etcd-discovery` and `--etcd-discovery-srv` flags to
`sensu-backend`. These are used to take advantage of the embedded etcd's
auto-discovery features.
- Added `--keepalive-critical-timeout` to define the time after which a
critical keepalive event should be created for an agent.
- Added `--keepalive-warning-timeout` which is an alias of `--keepalive-timeout`
for backwards compatibility.

### Fixed
- Add a timeout to etcd requests when retrieving the nodes health.
- Show the correct default value for the format flag in `sensuctl dump` help
usage.
- Installing sensuctl commands via Bonsai will now check for correct labels
before checking if the asset has 1 or more builds.
- Listing assets with no results returns an empty array.
- Fixed a panic that could occur when creating resources in a namespace that
does not exist.
- [Web] Links to documentation now point to the version of the product being run
instead of the latest; helpful when running an older version of Sensu.
- Fixed issue where keepalive events and events created through the agent's
socket interface could be missing a namespace.
- Fixed an issue where 'sensuctl cluster health' would hang indefinitely.
- Fixed several issues around the metadata of resources encoded using the
wrapped-json format, where the metadata would go missing when listing
resources or prevent resources from being created.

### Changed
- The backend will no longer automatically be seeded with a default admin
username and password. Users will need to run 'sensu-backend init' on every
new installation.
- Several deprecated flags were removed from sensu-backend.
- [Web] Changes to navigation. The app bar has been replaced by an omnipresent
drawer increasing the available space for content. Additionally, each page now
includes breadcrumbs.
- [Web] Switching namespaces is easier than ever, with the new and improved
switcher. The new component can be accessed from the drawer or with the shortcut
ctrl+k. For those with many namespaces the switcher now includes fuzzy search
and improved keyboard navigation.
- 'sensuctl cluster health' will now use a 3s timeout when gathering cluster
health information.
- 'sensuctl cluster health' now collects cluster health information concurrently.

## [5.15.0] - 2019-11-18

### Fixed
- Added better error logging for mutator execution.
- Fixed the order of flap detection weighting for checks.
- The pprof server now only binds to localhost.

### Added
- Added the `APIKey` resource and HTTP API support for POST, GET, and DELETE.
- Added sensuctl commands to manage the `APIKey` resource.
- Added support for api keys to be used in api authentication.
- Added support for sensu-backend service environment variables.
- Added support for timezones in check cron strings.
- Added support for extending sensuctl support with commands.

### Changed
- Moved `corev2.BonsaiAsset` to `bonsai.Asset` and moved
`corev2.OutdatedBonsaiAsset` to `bonsai.OutdatedAsset` along with subsequent
bonsai package refactors.
- Colons and periods are now allowed to be used in all resource names, with
the exception of users.

## [5.14.2] - 2019-11-04

### Changed
- Upgraded etcd to 3.3.17
- Listing namespaces is now done implicitly based on access to resources within
a namespace. Users will no longer be able to list all namespaces by default, in
new installations. Existing installations will function as before. Operators can
change to the new behaviour, by modifying the system:user role.

### Fixed
- As a result of upgrading etcd, TLS etcd clients that lose their connection will
successfully reconnect when using --no-embed-etcd.
- Check TTL switches are now correctly buried when associated events and entities
are deleted.
- Keepalive switches are now correctly buried when the keepalive event is deleted.
- Sensu now uses far fewer leases for keepalives and check TTLs, resulting in a
stability improvement for most deployments.
- Fixed a minor UX issue in interactive filter commands in sensuctl.
- Silences now successfully apply to proxy entities where the check doesn't contain
  the same subscriptions as the entity (#3356)

## [5.14.1] - 2019-10-16

### Added
- Added prometheus gauges for check schedulers.

### Fixed
- Opening an already open Bolt database should not cause sensu-agent to hang
indefinitely.
- [CLI] Dump multiple types as YAML to a file would print separator STDOUT
instead of specified file
- Fixed a bug where Sensu would crash with a panic due to a send on a closed channel.

## [5.14.0] - 2019-10-08

### Added
- [Web] Added an additional option to the error dialog allowing users to
completely wipe the application's persisted state; in lieu of them having to
manually wipe their local / session storage. This may help in the rare cases
where something in said state is leading to an uncaught exception.
- [Web] For operating systems with support for selecting a preferred light /dark
theme, the application now respects the system preference by default.
- sensuctl dump can now list the types of supported resources with --types.
- Added the `sensu_agent_version` field to the `Entity` resource, which reflects
the Sensu semver version of the agent entity.
- Added the `--etcd-heartbeat-interval` and `--etcd-election-timeout` flags to
`sensu-backend`

### Changed
- [Web] Github is not always the best place for feature requests and discussion,
as such we've changed CTA for feedback to point to Discourse instead of the
web repository's issues page.
- [Web] When a user lands on a page inside a namespace that no longer exists or
they do not have access to, the drawer is now opened so that namespace switcher
is front and center. Hopefully this should reduce any confusion around next
steps.
- Support agent TLS authentication, usable with a licensed sensu-backend.
- Updated Go version from 1.12.3 to 1.13.1.
- [GraphQL] `putWrapped` mutation now accepts wrapped JSON with empty
outer objectmeta.

### Fixed
- [Web] Fixed issue where a user with an appropriate role may have been unable
to resolve events, queue checks, and create silenced entries.
- Splayed proxy checks are now executed every interval, instead of every
`interval + interval * splay_coverage`.
- [GraphQL] Ensures that proxy entity label & annotations are redacted.
- Fixed a bug in the ring where round robin schedules would not recover
after quorum loss.
- [Web] Unauthorized errors emitted while creating silences or resolving events
are now caught and a toast is presented to communicate what occurred.
- [Web] Internal errors are now avoided when a user attempts to queue an ad-hoc
check for a keepalive.
- Do not separate asset builds into several assets unless the the tabular format
is used in `sensuctl asset list`.
- Fix the 'flag accessed but not defined' error in `sensuctl asset outdated`
- Fix generic API client's `SetTypeMeta` method. The APIGroup is now correctly
configured and by virtue unintended authorization denied errs are avoided.
- Fixed a bug where checks would stop executing after a network error.
- Fixed a bug where sensuctl create with stdin was not working.

## [5.13.2] - 2019-09-19

### Fixed
- Enterprise bug fix.

## [5.13.1] - 2019-09-10

### Fixed
- Multi-build asset definitions with no matching filters will no longer cause a panic.

## [5.13.0] - 2019-09-09

### Added
- Added the `sensuctl env` command.
- sensuctl asset add (fetches & adds assets from Bonsai).
- sensuctl asset outdated (checks for newer versions of assets from Bonsai).
- Add HTTP and directory support to `sensuctl create`
- Only validate check interval/cron when publish true

### Fixed
- sensuctl dump no longer silently discards errors.
- Interactive check create and update modes now have 'none' as the first
highlighted option, instead of nagios-perfdata.
- Fixed a bug where silences would not expire on event resolution.

## [5.12.0] - 2019-08-22

### Added
- Added functionality for the agent `--allow-list` configuration, which
whitelists check and check hook executables.
- Added the `runtime_assets` field to `HookConfig`. Assets are enabled
for check hook execution.
- Added backwards compatible content negotiation to the websocket connection.
Protobuf will be used for serialization/deserialization unless indicated by the
backend to use JSON.
- Added delete functionality for assets in the API and sensuctl.
- Added `sensuctl dump` to dump resources to a file or STDOUT.
- Added `event.check.name` as a supported field selector.
- [Web] Added timeline chart to event details view.
- Added `entity.system.arm_version` to record the value of `GOARM` at compile time.
- Added `ProviderType` field to `AuthProviderClaims`
- Added `builds` field to the `Asset` type to allow assets to specify different
URLs for each platform/architecture/arch_version.

### Changed
- The project now uses Go modules instead of dep for dependency management.
- The internal reverse proxy relied on by the dashboard has been eliminated.
- The generic etcd watcher now keeps track of revisions.
- The resource caches can now rebuild themselves in case of failures.
- Event and Entity resources can now be created without an explicit namespace;
the system will refer to the namespace in the URL.
- Events and Entities can now be created with the POST verb.
- [Web] Changed styling of namespace labels.
- Log token substitution failures more clearly.

### Fixed
- Fixed the tabular output of `sensuctl filter list` so inclusive filter expressions
are joined with `&&` and exclusive filter expressions are joined with `||`.
- The REST API now correctly only returns events for the specific entity
queried in the `GET /events/:entity` endpoint (#3141)
- Prevent a segmentation fault when running `sensuctl config view` without
configuration.
- Added entity name to the interactive sensuctl survey.
- Check hooks with `stdin: true` now receive actual event data on STDIN instead
  of an empty event.
- Prevent a segmentation fault on the agent when a command execution returns an
error.
- [Web] Fixed issue where a bad or revoked access token could crash the app.

### Removed
- Removed encoded protobuf payloads from log messages (when decoded, they can reveal
redacted secrets).

## [5.11.1] - 2019-07-18

### Fixed
- The agent now sends heartbeats to the backend in order to detect network
failures and reconnect faster.
- The default handshake timeout for the WebSocket connection negotiation has
been lowered from 45 to 15 seconds and is now configurable.

## [5.11.0] - 2019-07-10

### Added
- Silenced entries are now retrieved from the cache when determining if an event
is silenced.
- Added --disable-assets flag to sensu-agent.
- Added ability to query mutators to the GraphQL service
- Added ability to query event filters to the GraphQL service
- Added prometheus metrics for topics in wizard bus and agent sessions.
- The buffer size and worker count of keepalived, eventd & pipelined can now be
configured on sensu-backend.
- Added a `headers` field to the `Asset` struct. Headers is a map of key/value
string pairs used as HTTP headers for asset retrieval.
- Added the current user to the output of `sensuctl config view`.
- [Web] Adds list and details views for mutators
- [Web] Adds list and details views for event filters
- Added sensuctl delete command

### Changed
- [Web] Updated embedded web assets from `46cd0ee` ... `8f50155`
- The REST API now returns the `201 Created` success status response code for
POST & PUT requests instead of `204 No Content`.

### Fixed
- The REST API now returns an error when trying to delete an entity that does
not exist.
- Fixed a bug where basic authorization was not being performed on the agent websocket connection.
- Fixed an aliasing regression where event timestamps from the /events API
were not getting properly populated.
- Fixed a bug where multiple nested set handlers could be incorrectly flagged as
deeply nested.
- Fixed a bug where round robin proxy checks could fail to execute.
- Fixed a bug where watchers could enter a tight loop, causing very high CPU
usage until sensu-backend was restarted.

## [5.10.1] - 2019-06-25

### Fixed
- Fixed the entity_attributes in proxy_requests so all attributes must match
instead of only one of them.
- Fixed a bug where events were not deleted when their corresponding entity was.

## [5.10.0] - 2019-06-18

### Added
- Added POST `/api/core/v2/tessen/metrics`.
- Added the ability in TessenD to listen for metric points on the message bus,
populate, and send them to the Tessen service.
- [Web] Adds ability to delete entities
- [GraphQL] Adds simple auto-suggestion feature.
- Added a tag to all Tessen metrics to differentiate internal builds.
- Added a unique sensu cluster id, accessible by GET `/api/core/v2/cluster/id`.
- Added `sensuctl cluster id` which exposes the unique sensu cluster id.

### Changed
- [Web] Updated embedded web assets from `275386a` ... `46cd0ee`
- Refactoring of the REST API.
- Changed the identifying cluster id in TessenD from the etcd cluster id to
the sensu cluster id.
- [GraphQL] Updates `PutResource` mutation to accept an `upsert` boolean flag parameter. The `upsert` param defaults to `true`, but if set to `false` the mutation will return an error when attempting to create a duplicate resource.
- Eventd has been refactored. Users should not perceive any changes, but a
substantial amount of business logic has been moved into other packages.
- The `sensuctl create` command now accepts resources without a declared
namespace. If the namespace is omitted, the resource will be created in the
current namespace, or overridden by the `--namespace` flag.
- Eventd now uses a constant number of requests to etcd when working with
silenced entries, instead of a number that is proportional to the number of
subscriptions in a check.

### Fixed
- The check state and check total_state_change properties are now more correct.
- Scheduling proxy checks now consumes far fewer CPU resources.
- [Web] Unless required- scrollbars on code blocks are hidden.
- [Web] Ensure that we redirect user to a valid namespace when first signing in.
- [Web] Correctly display timeout value for handlers.
- [Web] Avoid exception when parsing non-standard cron statements. (Eg.
`@every 1h` or `@weekly`)
- The resources metadata are now validated with the request URI.

## [5.9.0] - 2019-05-29

### Added
- [GraphQL] Added field to retrieve REST API representation of a resource to
  each core type
- [Web] Add views for handlers

### Changed
- [Web] Updated embedded web assets from `9d91d7f` ... `275386a`
- [Web] Implements simpler & more efficient filtering.
- [GraphQL] fields that previously accepted a JS filter have been deprecated and
  replaced with a simpler syntax.

### Fixed
- Fixed the behaviors for check `Occurrences` and `OccurrencesWatermark`.
- Fixed a panic that could occur when seeding initial data.
- [Web] Compress dashboard assets
- [Web] Fixed regression where dashboard assets were no longer compressed.
- Fixed listing of silenced entries by check or subscription.
- The docker-compose.yaml file now refers to the sensu/sensu:latest image.

## [5.8.0] - 2019-05-22

### Added
- Added per resource counts to tessen data collection.
- Added event processing counts to tessen data collection.
- Added ability to query for `Handlers` (individual and collections) from the GraphQL query endpoint.
- Added `/version` to retrieve the current etcd server/cluster version and the sensu-backend version.
- --etcd-cipher-suites option is now available for sensu-backend.
- Added the `--chunk-size` flag to `sensuctl * list` sub-commands

### Changed
- eventd and keepalived now use 1000 handlers for events.
- etcd database size and request size are now configurable.
- Most resources now use protobuf serialization in etcd.

### Fixed
- Only bury switchsets of checks that no longer have a TTL, in order to reduce
the number of write operations made to etcd.
- Fixed keepalives switchsets for entities with deregistration.
- Fixed continue token generation in namespace and user pagination.

## [5.7.0] - 2019-05-09

### Added
- Added a Windows service wrapper for sensu-agent. See
"sensu-agent service --help" for more information.

### Fixed
- Fixed `sensuctl` color output on Windows.
- Fixed a regression in `sensuctl cluster` json/wrapped-json output.
- Fixed a regression that caused listing objects for a given namespace to also
  include results from namespaces sharing a similar prefix.

## [5.6.0] - 2019-04-30

### Added
- Added filtering support to `sensuctl`. This feature only works against a
  `sensu-backend` with a valid enterprise license.
- Added fields getter functions for resources available via the REST API.
- Added the message bus to Tessend in order to track Tessen configuration changes from the API.
- Added a performance optimizing `Count()` function to the generic store.
- Added a hexadecimal Cluster ID title to the `sensuctl cluster health` and
`sensuctl cluster member-list` commands in tabular format.
- Added a `Header` field to the `HealthResponse` type returned by `/health`.

### Fixed
- Fixed the agent `--annotations` and `--labels` flags.

## [5.5.1] - 2019-04-15

### Changed
- Added parsing annoatations to sensu-agent, both from agent.yml and command line arguments
- Updated Go version from 1.11.4 to 1.12.3 for CI builds.
- Changed the 1.x `client` field to `source` in the 1.x compatible agent socket. The `client` field is now deprecated.
- Deprecated the agent TCP/UDP sockets in favor of the agent rest api.
- [GraphQL] Added mutation to create / update using wrapped resources.
- [GraphQL] Added field returning wrapped resource given ID.
- apid uses a new generic router for listing resources.
- The store uses the generic List function for listing resources.

### Fixed
- Fixed an issue where etcd watchers were used incorrectly. This was causing
100% CPU usage in some components, as they would loop endlessly trying to get
results from watchers that broke, due to their stream terminating. Other
components would simply stop updating. Watchers now get reinstated when the
client regains connectivity.
- Fixed the `/events/:entity` route in the REST API.
- Fixed a bug where the --labels arg was not working as expected in sensu-agent.

## [5.5.0] - 2019-04-03

### Added
- Added the TessenD daemon.
- Added an etcd watcher for tessen configuration.
- Added ring support for TessenD so that the service is invoked in a
round-robin fashion within a cluster.
- Added `tessen opt-in` command to `sensuctl`.
- Added `tessen opt-out` command to `sensuctl`.
- Added `tessen info` command to `sensuctl`.
- Added more verbose logging to indicate when a proxy request matches an entity according to its entity attributes.

### Removed
- Removed the unused etcd watcher for hook configurations.

### Fixed
- [Web] Ensure user chip is never rendered when creator is not present.

## [5.4.0] - 2019-03-27

### Added
- Add support for pagination to the API
- Add two new flags for `backend` daemon to optionally allow for separate TLS
  cert/key for dashboard. the flags are: `--dashboard-cert-file` and
  `--dashboard-key-file`. The dashboard will use the same TLS config of the API
  unless these new flags are specified.
- Added notion of asset collections to dashboard daemon
- Added a store for Tessen opt-in/opt-out configuration.
- Added /tessen GET and PUT endpoints to the API.
- Added queueing to the agent /events API

### Changed
- [Web] Updated dependencies that had warnings
- [Web] Updated dependency babel to ^7.4
- [Web] Updated UI library to ^3.8

### Fixed
- Fixed a bug in `sensuctl` where global/persistent flags, such as `--namespace`
  and `--config-dir`, would get ignored if they were passed after a sub-command
  local flag, such as `--format`.
- Fixed a bug in `sensuctl` where handlers and filters would only be deleted
  from the default namespace, unless a `--namespace` flag was specified.
- Fixed a bug where events could be stored without a timestamp.
- Fixed a bug where metrics could be persisted to etcd in some cases.
- Fixed a bug where agents would sometimes refuse to terminate on SIGTERM and
  SIGINT.
- Fixed a bug where agents would always try to reconnect to the same backend,
  even when multiple backends were specified. Agents will now try to connect to
  other backends, in pseudorandom fashion.
- [Web] Avoids crash when the creator of a check is inaccessible.
- [Api] Respond with 404 from the users endpoint when user for given name cannot
  be found.
- Commands wrap on the event details page and will display "-" if there is no
  command (keepalives)

## [5.3.0] - 2019-03-11

### Added
- Added additional check config and entity information to event details page.
- Fixed all known TLS vulnerabilities affecting the backend server:
    - TLS min version increased to 1.2
    - Removed ALL but perfect-forward-secrecy ciphers
- Removed requirement of specifying `--trusted-ca-file` when using TLS on backend
- Prevented backend from loading server TLS configuration for http client
- Enforced uniform TLS configuration for all three backend components (apid, agentd, dashboardd)
- Set http client timeout to 15 seconds for sensuctl
- Round robin scheduling is now fully functional.
- Web UI offline state detection and and alert banner.

### Changed
- Asset downloading now uses buffered I/O.

### Fixed
- Check results sent via the agent socket now support handlers.
- `sensuctl user list` can now output yaml and wrapped-json
- Fixed bug with how long commands were displayed on check details page.
- Assets downloads no longer specify a client timeout.
- Fixed a bug where agent entity subscriptions would be communicated to the
  backend incorrectly. Due to the scheduler using the subscriptions from the
  HTTP header, this does not have any effect on scheduling.
- Web - Fixes issue where timeout value was not displayed.
- Fixed bug with how long commands were displayed on check details page.

### Removed
- Removed the concept of "edition" and the edition header.

## [5.2.1] - 2019-02-11

### Fixed
- Fixed a regression in the agent that would not allow proxy checks to be
run for subsequent executions.
### Added
- Web UI - support for labels and annotations

## [5.2.0] - 2019-02-06

### Added
- Added support for the following TLS related options to `sensuctl`:
`--trusted-ca-file` and `--insecure-skip-tls-verify`. This allows sensuctl
users to use a self-signed certificate without adding it to the operating
system's CA store, either by explicitly trusting the signer, or by disabling
TLS hostname verification.
- Added a generic watcher in the store.
- Added `RemoveProvider` method to authenticator.
- Check output truncation support has been added. Check output can be truncated
by adjusting the max_output_size and discard_output properties.
- Added ability to silence/unsilence from the event details page.
- Added support for wrapped resources in the API with `sensuctl create` &
`sensuctl edit`.
- Web UI - platform version displays on the entity details page.
- Web UI - include proxy request configuration on check details page.
- Web UI - display deregistration config on the entity details page.

### Changed
- Removed unused workflow `rel_build_and_test` in CircleCI config.
- Moved the `Provider` interface to `api/core/v2` package.
- Moved the `Authenticator` interface to `backend/authentication` package.
- Updated confirmation messages for sensuctl commands: `Created`, `Deleted` and
`Updated` instead of `OK`.
- Exported some functions and methods in the CLI client.
- The API authenticator now identifies providers by their name only.

### Fixed
- Check TTL failure events are now much more reliable, and will persist even
in the presence cluster member failures and cluster restarts.
- Fix snakeCase version of keys in typeMap for acronyms.
- Fixed a bug in keepalive processing that could result in a crash.
- Pin childprocess to v0.9.0 in CircleCI so fpm can be installed.
- Substitutions applied to command & hooks are now omitted from events.
- Fixes a bug where generic store methods assumed a namespace was provided for non-namespaced resources.
- Keepalive and check TTL database state is now properly garbage-collected on
entity deletion.
- Fixed a bug where `sensuctl version` required configuration files to exist.
- Updates the copy on the confirm disable dialog to accurately reflect the
operation.

## [5.1.1] - 2019-01-24

### Added
- Added the notion of authentication providers.

### Changed
- Improved logging for errors in proxy check requests.
- Updated Go version from 1.10 to 1.11.4.
- Refactoring of the internal authentication mechanism into a `basic`
authentication provider.
- Modified private generic store methods as public functions.
- Improved logging for errors in proxy check requests.
- Updated Go version from 1.10 to 1.11.4.
- Changed keepalive event to include check.output

### Fixed
- Fixed a bug where `sensuctl edit` was not removing the temp file it created.
- Fixed a bug where adhoc checks were not retrieving asset dependencies.
- Fixed a bug where check updates would cause the check to immediately fire.
- Fixed a bug where a bad line in check output would abort metric extraction.
An error is now logged instead, and extraction continues after a bad line is encountered.
- Keepalive events will now continue to fire after cluster restarts.
- Fixed a panic in the dashboardd shutdown routine.
- Fixed a bug where deleting a non-existent entity with sensuctl would not return an error.
- Web UI - toolbar menu buttons now switch with dark theme.
- Web UI - some buttons easier to see with dark theme.
- Agents will now take proxy entity names into consideration when guarding
against duplicate check requests.

### Changed
- Improved logging for errors in proxy check requests.
- Updated Go version from 1.10 to 1.11.4.

## [5.1.0] - 2018-12-18

### Added
- Support for the trusted-ca-file and insecure-skip-tls-verify flags in
  sensu-agent. These flags have the same meaning and use as their sensu-backend
  counterparts.

### Changed
- Default location for sensu-backend data has changed from /var/lib/sensu to
  /var/lib/sensu/sensu-backend. See release notes for more information.

### Fixed
- Keepalive and check TTL failure events now fire continuously until resolved.
- Listing an empty set of assets now correctly returns [] instead of null.
- Fixed API endpoint used by the CLI to create hooks via the 'sensuctl create'
  command. It's now possible to create objects of type 'Hook' with this command
  again.
- Firefox status icons not fully rendering

## [5.0.1] - 2018-12-12

### Changed
- Added --etcd-advertise-client-urls options to docker-compose.yaml sensu-backend start command

### Fixed
- Prevent a panic when using an external etcd cluster.
- Silences List in web ui sorted by ascending order; defaults to descending
- Reduces shuffling of items as events list updates
- Fixed error in UI where status value could not be coerced
- Copy local environment variables into execution context when running checks
- Ensure environment variables are joined with a semicolon on Windows
- Command arguments are no longer needlessly escaped on Windows
- Backend environments are now included in handler & mutator execution requests.

## [5.0.0] - 2018-11-30

### Added
- Add the `etcd-advertise-client-urls` config attribute to sensu-backend
- Support for multiple API versions added to sensuctl create
- Support for metadata added to wrapped resources (yaml, wrapped-json)
- Added the backend configuration attributes `api-listen-address` & `api-url`.
- Adds feedback when rerunning check[s] in the web app

### Removed
- Check subdue functionality has been disabled. Users that have checks with
subdues defined should delete and recreate the check. The subdue feature was
found to have issues, and we are re-working the feature for a future release.
- Filter when functionality has been disabled. Users that have filters with
'when' properties defined should delete and recreate the filter. Filter when
uses the same facility as check subdue for handling time windows.
- Removed event.Hooks and event.Silenced deprecated fields
- Extensions have been removed until we have time to revisit the feature.

### Changed
- Assets and checks environments are now merged, with a preference given to the
  values coming from the check's environment.
- Assets and handlers environments are now merged, with a preference given to the
  values coming from the handler's environment.
- Assets and mutators environments are now merged, with a preference given to the
  values coming from the mutator's environment.
- Metadata from wrappers and resources is now merged, with a preference given to
the values coming from the wrapper. Labels and annotations are deep-merged.
- Round-robin scheduling has been temporarily disabled.
- The dashboard now uses the `api-url` configuration attribute to connect to the
API.

### Fixed
- Fixed several resource leaks in the check scheduler.
- Fixed a bug in the dashboard where entities could not be silenced.
- Fix the `sensuctl cluster health` command.
- Fixed issue filtering by status on the events page
- Fixed interactive operations on entities in the CLI
- Removed rerun and check links for keepalives on event details page.
- Web UI - Made silencing language more clear on Silences List page
- Fixed a bug where resources from namespaces that share a common prefix, eg:
  "sensu" and "sensu-devel", could be listed together.
- Fixed a bug in the agent where the agent would deadlock after a significant
period of disconnection from the backend.
- Fixed a bug where logging events without checks would cause a nil panic.
- Removed the ability to rerun keepalives on the events list page
- A panic in keepalive/check ttl monitors causing a panic.
- Monitors are now properly namespaced in etcd.
- Updating a users groups will no longer corrupt their password
- Prevent empty error messages in sensuctl.
- Fixed a bug where keepalive failures could be influenced by check TTL
successes, and vice versa.
- Fixed a bug where check TTL events were not formed correctly.
- Fixed a web-ui bug causing the app to crash on window resize in FireFox

### Breaking Changes
- The backend configuration attributes `api-host` & `api-port` have been
replaced with `api-listen-address`.

## [2.0.0-beta.8-1] - 2018-11-15

### Added
- Assets are included on check details page.
- Adds links to view entities and checks from the events page.
- Added an agent/cmd package, migrated startup logic out of agent main
- Improved debug logging in pipeline filtering.
- Add object metadata to entities (including labels).
- Add filter query support for labels.
- Add support for setting labels on agents with the command line.
- The sensuctl tool now supports yaml.
- Add support for `--all-namespaces` flag in `sensuctl extension list`
subcommand.
- Added functionality to the dynamic synthesize function, allowing it to
flatten embedded and non-embedded fields to the top level.
- Added the sensuctl edit command.
- Added javascript filtering.

### Removed
- Govaluate is no longer part of sensu-go.

### Fixed
- Display appropriate fallback when an entity's lastSeen field is empty.
- Silences List in web ui sorted by ascending order
- Sorting button now works properly
- Fixed unresponsive silencing entry form begin date input.
- Removed lastSeen field from check summary
- Fixed a panic on the backend when handling keepalives from older agent versions.
- Fixed a bug that would prevent some keepalive failures from occurring.
- Improved event validation error messages.
- Improved agent logging for statsd events.
- Fixues issue with tooltip positioning.
- Fixed bug with toolbar menus collapsing into the overflow menu
- The agent now reconnects to the backend if its first connection attempt
  fails.
- Avoid infinite loop when code cannot be highlighted.

### Changes
- Deprecated the sensu-agent `--id` flag, `--name` should be used instead.

### Breaking Changes
- Environments and organizations have been replaced with namespaces.
- Removed unused asset metadata field.
- Agent subscriptions are now specified in the config file as an array instead
  instead of a comma-delimited list of strings.
- Extended attributes have been removed and replaced with labels. Labels are
string-string key-value pairs.
- Silenced `id`/`ID` field has changed to `name`/`Name`.
- Entity `id`/`ID` field has changed to `name`/`Name`.
- Entity `class`/`Class` field has changed to `entity_class`/`EntityClass`.
- Check `proxy_entity_id`/`ProxyEntityID` field has changed to `proxy_entity_name`/`ProxyEntityName`.
- Objects containing both a `name`/`Name` and `namespace`/`Namespace` field have been
replaced with `metadata`/`ObjectMeta` (which contains both of those fields).
- Role-based access control (RBAC) has been completely redesigned.
- Filter and token substitution variable names now match API naming. Most names
that were previously UpperCased are now lower_cased.
- Filter statements are now called expressions. Users should update their
filter definitions to use this new naming.

## [2.0.0-beta.7-1] - 2018-10-26

### Added
- Asset functionality for mutators and handlers.
- Web ui allows publishing and unpublishing on checks page.
- Web ui allows publishing and unpublishing on check details page.
- Web ui code highlighting added.

### fixed
- fixes exception thrown when web ui browser window is resized.

## [2.0.0-beta.6-2] - 2018-10-22

### Added
- Add windows/386 to binary gcs releases
- TLS authentication and encryption for etcd client and peer communication.
- Added a debug log message for interval timer initial offset.
- Added a privilege escalation test for RBAC.

### Removed
- Staging resources and configurations have been removed from sensu-go.
- Removed handlers/slack from sensu/sensu-go. It can now be found in
sensu/slack-handler.
- Removed the `Error` store and type.

### Changed
- Changed sensu-agent's internal asset manager to use BoltDB.
- Changed sensuctl title colour to use terminal's configured default for bold
text.
- The backend no longer forcibly binds to localhost.
- Keepalive intervals and timeouts are now configured in the check object of
keepalive events.
- The sensu-agent binary is now located at ./cmd/sensu-agent.
- Sensuctl no longer uses auto text wrapping.
- The backend no longer requires embedded etcd. External etcd instances can be
used by providing the --no-embed option. In this case, the client will dial
the URLs provided by --listen-client-urls.
- The sensu-agent binary is now located at ./cmd/sensu-agent.
- Sensuctl no longer uses auto text wrapping.
- The backend no longer requires embedded etcd. External etcd instances can be
used by providing the --no-embed option. In this case, the client will dial
the URLs provided by --listen-client-urls.
- Deprecated daemon `Status()` functions and `/info` (`/info` will be
re-implemented in https://github.com/sensu/sensu-go/issues/1739).
- The sensu-backend flags related to etcd are now all prefixed with `etcd` and
the older versions are now deprecated.
- Web ui entity recent events are sorted by last ok.
- etcd is now the last component to shutdown during a graceful shutdown.
- Web ui entity recent events are sorted by last ok
- Deprecated --custom-attributes in the sensu-agent command, changed to
--extended-attributes.
- Interfaced command execution and mocked it for testing.
- Updated the version of `libprotoc` used to 3.6.1.

### Fixed
- Fixed a bug in `sensuctl configure` where an output format called `none` could
  be selected instead of `tabular`.
- Fixes a bug in `sensuctl cluster health` so the correct error is handled.
- Fixed a bug where assets could not extract git tarballs.
- Fixed a bug where assets would not install if given cache directory was a
relative path.
- Fixed a bug where an agent's collection of system information could delay
sending of keepalive messages.
- Fixed a bug in nagios perfdata parsing.
- Etcd client URLs can now be a comma-separated list.
- Fixed a bug where output metric format could not be unset.
- Fixed a bug where the agent does not validate the ID at startup.
- Fixed a bug in `sensuctl cluster health` that resulted in an unmarshal
error in an unhealthy cluster.
- Fixed a bug in the web ui, removed references to keepaliveTimeout.
- Keepalive checks now have a history.
- Some keepalive events were misinterpreted as resolution events, which caused
these events to be handled instead of filtered.
- Some failing keepalive events were not properly emitted after a restart of
sensu-backend.
- The check output attribute is still present in JSON-encoded events even if
empty.
- Prevent an empty Path environment variable for agents on Windows.
- Fixed a bug in `sensuctl check update` interactive mode. Boolean defaults
were being displayed rather than the check's current values.
- Use the provided etcd client TLS information when the flag `--no-embed-etcd`
is used.
- Increase duration delta in TestPeriodicKeepalive integration test.
- Fixed some problems introduced by Go 1.11.

### Breaking Changes
- Removed the KeepaliveTimeout attribute from entities.

## [2.0.0-beta.4] - 2018-08-14

### Added
- Added the Sensu edition in sensuctl config view subcommand.
- List the supported resource types in sensuctl.
- Added agent ID and IP address to backend session connect/disconnect logs
- Licenses collection for RHEL Dockerfiles and separated RHEL Dockerfiles.

### Changed
- API responses are inspected after each request for the Sensu Edition header.
- Rename list-rules subcommand to info in sensuctl role commmand with alias
for backward compatibility.
- Updated gogo/protobuf and golang/protobuf versions.
- Health API now returns etcd alarms in addition to cluster health.

### Fixed
- Fixed agentd so it does not subscribe to empty subscriptions.
- Rules are now implicitly granting read permission to their configured
environment & organization.
- The splay_coverage attribute is no longer mandatory in sensuctl for proxy
check requests and use its default value instead.
- sensu-agent & sensu-backend no longer display help usage and duplicated error
message on startup failure.
- `Issued` & `History` are now set on keepalive events.
- Resolves a potential panic in `sensuctl cluster health`.
- Fixed a bug in InfluxDB metric parsing. The timestamp is now optional and
compliant with InfluxDB line protocol.
- Fixed an issue where adhoc checks would not be issued to all agents in a
clustered installation.

### Breaking Changes
- Corrects the check field `total_state-change` json tag to `total_state_change`.

## [2.0.0-beta.3-1] - 2018-08-02

### Added
- Added unit test coverage for check routers.
- Added API support for cluster management.
- Added sensuctl cluster member-list command.
- Added Sensu edition detection in sensuctl.
- Added sensuctl cluster member-add command.
- Added API client support for enterprise license management.
- Added a header to API calls that returns the current Sensu Edition.
- Added sensuctl cluster health command.

### Changed
- The Backend struct has been refactored to allow easier customization in
enterprise edition.
- Use etcd monitor instead of in-memory monitor.
- Refactoring of the cmd package for sensuctl to allow easier customization in
the enterprise edition.
- Upgrade dep to v0.5.0
- Added cluster health information to /health endpoint in sensu-backend.

### Fixed
- Fixed `sensuctl completion` help for bash and zsh.
- Fixed a bug in build.sh where versions for Windows and Mac OS were not
generated correctly.
- Display the name of extensions with table formatting in sensuctl.
- Fixed TLS issue that occurred when dashboard communicated with API.
- Check TTL now works with round robin checks.
- Format string for --format flag help now shows actual arguments.
- Push the sensu/sensu:nightly docker image to the Docker Hub.
- Replaced dummy certs with ones that won't expire until 100 years in the
future.
- Fixed a bug where clustered round robin check execution executed checks
too often.
- Catch errors in type assertions in cli.
- Fixed a bug where users could accidentally create invalid gRPC handlers.

### Removed
- Removed check subdue e2e test.
- Removed unused Peek method in the Ring data structure.

### Breaking Changes
- Removed deprecated import command.

## [2.0.0-beta.2] - 2018-06-28

### Added
- Performed an audit of events and checks. Added `event.HasCheck()` nil checks
prior to assuming the existence of said check.
- Added a Create method to the entities api.
- Added the ability to set round robin scheduling in sensuctl
- Added Output field to GRPC handlers
- Additional logging around handlers
- Accept additional time formats in sensuctl
- Entities can now be created via sensuctl.
- Added the format `wrapped-json` to sensuctl `configure`, `list` and `info`
commands, which is compatible with `sensuctl create`.
- Added debug event log with all event data.
- Added yml.example configurations for staging backend and agents.
- Added test resources in `testing/config/resources.json` to be used in staging.
- Added all missing configuration options to `agent.yml.example` and
`backend.yml.example`.
- Added environment variables to checks.
- Added logging redaction integration test.
- Added check token substitution integration test.
- Added the `sensuctl config view` subcommand.
- Added extension service configuration to staging resources.
- Added some documentation around extensions.
- Added Dockerfile.rhel to build RHEL containers.

### Changed
- Upgraded gometalinter to v2.
- Add logging around the Sensu event pipeline.
- Split out the docker commands in build script so that building images and
  pushing can be done separately.
- Migrated the InfluxDB handler from the sensu-go repository to
github.com/nikkiki/sensu-influxdb-handler
- Entry point for sensu-backend has been changed to
  `github.com/sensu/sensu-go/cmd/sensu-backend`
- Don't allow unknown fields in types that do not support custom attributes
when creating resources with `sensuctl create`.
- Provided additional context to metric event logs.
- Updated goversion in the appveyor configuration for minor releases.
- Use a default hostname if one cannot be retrieved.
- Return an error from `sensuctl configure` when the configured organization
or environment does not exist.
- Remove an unnecessary parameter from sensuctl environment create.
- The profile environment & organization values are used by default when
creating a resource with sensuctl.
- Migrated docker image to sensu Docker Hub organization from sensuapp.
- Use the sensu/sensu image instead of sensu/sensu-go in Docker Hub.

### Fixed
- Prevent panic when verifying if a metric event is silenced.
- Add logging around the Sensu event pipeline
- Marked silenced and hooks fields in event as deprecated
- Fixed a bug where hooks could not be created with `create -f`
- Metrics with zero-values are now displayed correctly
- Fix handler validation routine
- Fixed a small bug in the opentsdb transformer so that it trims trailing
whitespace characters.
- Sensu-agent logs an error if the statsd listener is unable to start due to an
invalid address or is stopped due to any other error.
- Fixed a bug where --organization and --environment flags were hidden for all
commands
- Fix a bug where environments could not be created with sensuctl create
- StatsD listener on Windows is functional
- Add version output for dev and nightly builds (#1320).
- Improve git version detection by directly querying for the most recent tag.
- Fixed `sensuctl create -f` for `Role`
- Fixed `sensuctl create -f` for `Event`
- Added validation for asset SHA512 checksum, requiring that it be at least 128
characters and therefore fixing a bug in sensuctl
- Silenced IDs are now generated when not set in `create -f` resources
- API requests that result in a 404 response are now logged
- Fixed a bug where only a single resource could be created with
`sensuctl create` at a time.
- Fixed a bug where environments couldn't be deleted if there was an asset in
the organization they reside in.
- Dashboard's backend reverse proxy now works with TLS certs are configured.
- Fixed a bug with the IN operator in query statements.
- Boolean fields with a value of `false` now appear in json format (removed
`omitempty` from protobufs).
- The sensuctl create command no longer prints a spurious warning when
non-default organizations or environments are configured.
- When installing assets, errors no longer cause file descriptors to leak, or
lockfiles to not be cleaned up.
- Fixed a bug where the CLI default for round robin checks was not appearing.
- Missing custom attributes in govaluate expressions no longer result in
an error being logged. Instead, a debug message is logged.
- Update AppVeyor API token to enable GitHub deployments.
- Allow creation of metric events via backend API.
- Fixed a bug where in some circumstances checks created with sensuctl create
would never fail.
- Fixed a goroutine leak in the ring.
- Fixed `sensuctl completion` help for bash and zsh.

### Removed
- Removed Linux/386 & Windows/386 e2e jobs on Travis CI & AppVeyor
- Removed check output metric extraction e2e test, in favor of more detailed
integration coverage.
- Removed the `leader` package
- Removed logging redaction e2e test, in favor of integration coverage.
- Removed check token substitution e2e test, in favor of integration coverage.
- Removed round robin scheduling e2e test.
- Removed proxy check e2e test.
- Removed check scheduling e2e test.
- Removed keepalive e2e test.
- Removed event handler e2e test.
- Removed `sensuctl` create e2e tests.
- Removed hooks e2e test.
- Removed assets e2e test.
- Removed agent reconnection e2e test.
- Removed extensions e2e test.

## [2.0.0-beta.1] - 2018-05-07
### Added
- Add Ubuntu 18.04 repository
- Support for managing mutators via sensuctl.
- Added ability to sort events in web UI.
- Add PUT support to APId for the various resource types.
- Added flags to disable the agent's API and Socket listeners
- Made Changelog examples in CONTRIBUTING.md more obvious
- Added cli support for setting environment variables in mutators and handlers.
- Added gRPC extension service definition.
- The slack handler now uses the iconURL & username flag parameters.
- Support for nightlies in build/packaging tooling.
- Added extension registry support to apid.
- Added extension registry to the store.
- Add sensuctl create command.
- Adds a statsd server to the sensu-agent which runs statsd at a configurable
flush interval and converts gostatsd metrics to Sensu Metric Format.
- Add event filtering to extensions.
- Proper 404 page for web UI.
- Add sensuctl extension command.
- Add extensions to pipelined.
- Added more tests surrounding the sensu-agent's statsd server and udp port.
- Add the `--statsd-event-handlers` flag to sensu-agent which configures the
event handlers for statsd metrics.
- Add default user with username "sensu" with global, read-only permissions.
- Add end-to-end test for extensions.
- Add configuration setting for backend and agent log level.
- Add extension package for building third-party Sensu extensions in Go.
- Add the `--statsd-disable` flag to sensu-agent which configures the
statsd listener. The listener is enabled by default.
- Added an influx-db handler for events containing metrics.
- Add 'remove-when' and 'set-when' subcommands to sensuctl filter command.
- Added the Transformer interface.
- Added a Graphite Plain Text transformer.
- Add support for `metric_format` and `metric_handlers` fields in the Check and
CheckConfig structs.
- Add CLI support for `metric_format` and `metric_handlers` fields in `sensuctl`.
- Add support for metric extraction from check output for `graphite_plaintext`
transformer.
- Added a OpenTSDB transformer.
- Add support for metric extraction from check output for `opentsdb_line`
- Added a Nagios performance data transformer.
- Add support for metric extraction from check output for `nagios_perfdata`
- Added an InfluxDB Line transformer.
- Add support for metric extraction from check output for `influxdb_line`
transformer.
- Add e2e test for metric extraction.

### Changed
- Changed the maximum number of open file descriptors on a system to from 1024
(default) to 65535.
- Increased the default etcd size limit from 2GB to 4GB.
- Move Hooks and Silenced out of Event and into Check.
- Handle round-robin scheduling in wizardbus.
- Added informational logging for failed entity keepalives.
- Replaced fileb0x with vfsgen for bundling static assets into binary. Nodejs 8+
and yarn are now dependencies for building the backend.
- Updated etcd to 3.3.2 from 3.3.1 to fix an issue with autocompaction settings.
- Updated and corrected logging style for variable fields.
- Build protobufs with go generate.
- Creating roles via sensuctl now supports passing flags for setting permissions
  rules.
- Removed -c (check) flag in sensuctl check execute command.
- Fix a deadlock in the monitor.
- Don't allow the bus to drop messages.
- Events list can properly be viewed on mobile.
- Updated Sirupsen/logrus to sirupsen/logrus and other applicable dependencies using the former.
- Set default log level to 'warn'.
- Optimize check marshaling.
- Silenced API only accepts 'id' parameter on DELETE requests.
- Disable gostatsd internal metric collection.
- Improved log entries produced by pipelined.
- Allow the InfluxDB handler to parse the Sensu metric for an InfluxDB field tag
and measurement.
- Removed organization and environment flags from create command.
- Changed `metric_format` to `output_metric_format`.
- Changed `metric_handlers` to `output_metric_handlers`.

### Fixed
- Terminate processes gracefully in e2e tests, allowing ports to be reused.
- Shut down sessions properly when agent connections are disrupted.
- Fixed shutdown log message in backend
- Stopped double-writing events in eventd
- Agents from different orgs/envs with the same ID connected to the same backend
  no longer overwrite each other's messagebus subscriptions.
- Fix the manual packaging process.
- Properly log the event being handled in pipelined
- The http_check.sh example script now hides its output
- Silenced entries using an asterisk can be deleted
- Improve json unmarshaling performance.
- Events created from the metrics passed to the statsd listener are no longer
swallowed. The events are sent through the pipeline.
- Fixed a bug where the Issued field was never populated.
- When creating a new statsd server, use the default flush interval if given 0.
- Fixed a bug where check and checkconfig handlers and subscriptions are null in rendered JSON.
- Allow checks and hooks to escape zombie processes that have timed out.
- Install all dependencies with `dep ensure` in build.sh.
- Fixed an issue in which some agents intermittently miss check requests.
- Agent statsd daemon listens on IPv4 for Windows.
- Include zero-valued integers in JSON output for all types.
- Check event entities now have a last_seen timestamp.
- Improved silenced entry display and UX.
- Fixed a small bug in the opentsdb transformer so that it trims trailing
whitespace characters.

## [2.0.0-nightly.1] - 2018-03-07
### Added
- A `--debug` flag on sensu-backend for enabling a pprof HTTP endpoint on localhost.
- Add CLI support for adhoc check requests.
- Check scheduler now handles adhoc check requests.
- Added `set-FIELD` and `remove-FIELD` commands for all updatable fields
of a check. This allows updating single fields and completely clearing out
non-required fields.
- Add built-in only_check_output mutator to pipelined.
- Allow publish, cron, ttl, timeout, low flap threshold and more fields to be
set when importing legacy settings.
- Add CPU architecture in system information of entities.
- The `sensuctl user change-password` subcommand now accepts flag parameters.
- Configured and enabled etcd autocompaction.
- Add event metrics type, implementing the Sensu Metrics Format.
- Agents now try to reconnect to the backend if the connection is lost.
- Added non-functional selections for resolving and silencing to web ui
- Add LastOk to check type. This will be updated to reflect the last timestamp
of a successful check.
- Added GraphQL explorer to web UI.
- Added check occurrences and occurrences_watermark attributes from Sensu 1.x.
- Added issue template for GitHub.
- Added custom functions to evaluate a unix timestamp in govaluate.

### Changed
- Refactor Check data structure to not depend on CheckConfig. This is a breaking
change that will cause existing Sensu alpha installations to break if upgraded.
This change was made before beta release so that further breaking changes could
be avoided.
- Make indentation in protocol buffers files consistent.
- Refactor Hook data structure. This is similar to what was done to Check,
except that HookConfig is now embedded in Hook.
- Refactor CheckExecutor and AdhocRequestExecutor into an Executor interface.
- Changed the sensu-backend etcd flag constants to match the etcd flag names.
- Upgraded to Etcd v3.3.1
- Removed 3DES from the list of allowed ciphers in the backend and agent.
- Password input fields are now aligned in  `sensuctl user change-password`
subcommand.
- Agent backend URLs without a port specified will now default to port 8081.
- Travis encrypted variables have been updated to work with travis-ci.org
- Upgraded all builds to use Go 1.10.
- Use megacheck instead of errcheck.
- Cleaned agent configuration.
- We no longer duplicate hook execution for types that fall into both an exit
code and severity (ex. 0, ok).
- Updated the sensuctl guidelines.
- Changed travis badge to use travis-ci.org in README.md.
- Govaluate's modifier tokens can now be optionally forbidden.
- Increase the stack size on Travis CI.
- Refactor store, queue and ring interfaces, and daemon I/O details.
- Separated global from local flags in sensuctl usage.

### Fixed
- Fixed a bug in time.InWindow that in some cases would cause subdued checks to
be executed.
- Fixed a bug in the HTTP API where resource names could not contain special
characters.
- Resolved a bug in the keepalive monitor timer which was causing it to
erroneously expire.
- Resolved a bug in how an executor processes checks. If a check contains proxy
requests, the check should not duplicately execute after the proxy requests.
- Removed an erroneous validation statement in check handler.
- Fixed HookList `hooks` validation and updated `type` validation message to
allow "0" as a valid type.
- Events' check statuses & execution times are now properly added to CheckHistory.
- Sensu v1 Check's with TTL, timeout and threshold values can now be imported
correctly.
- Use uint32 for status so it's not empty when marshalling.
- Automatically create a "default" environment when creating a new organization.

## [2.0.0-alpha.17] - 2018-02-13
### Added
- Add .gitattributes file with merge strategy for the Changelog.
- Context switcher added for dashboard.
- Add API support for adhoc check requests.
- Check scheduler now supports round-robin scheduling.
- Added better error checking for CLI commands and support for mutually
exclusive fields.
- Added `--interactive` flag to CLI which is required to run interactive mode.
- Added CLI role rule-add Organization and Environment interactive prompts.
- Added events page list and simple buttons to filter

### Changed
- Silenced `begin` supports human readable time (Format: Jan 02 2006 3:04PM MST)
in `sensuctl` with optional timezone. Stores the field as unix epoch time.
- Increased the timeout in the store's watchers tests.
- Incremental retry mechanism when waiting for agent and backend in e2e tests.
- Renamed CLI asset create interactive prompt "Org" to "Organization".

### Fixed
- Fixed required flags in `sensuctl` so requirements are enforced.
- Add support for embedded fields to dynamic.Marshal.

## [2.0.0-alpha.16] - 2018-02-07
### Added
- Add an e2e test for proxy check requests.
- Add integration tests to our CI.
- Context switcher added for dashboard
- Add api support for adhoc check requests.

### Fixed
- Tracks in-progress checks with a map and mutex rather than an array to
increase time efficiency and synchronize goroutines reading from and writing
to that map.
- Fixed a bug where we were attempting to kill processes that had already
finished before its allotted execution timeout.
- Fixed a bug where an event could erroneously be shown as silenced.
- Properly log errors whenever a check request can't be published.
- Fixed some build tags for tests using etcd stores.
- Keepalive monitors now get updated with changes to a keepalive timeout.
- Prevent tests timeout in queue package
- Prevent tests timeout in ring package
- Fixed a bug in the queue package where timestamps were not parsed correctly.
- Fixed Ring's Next method hanging in cases where watch events are not propagated.

### Changed
- Queues are now durable.
- Refactoring of the check scheduling integration tests.
- CLI resource delete confirmation is now `(y/N)`.

### Removed
- Dependency github.com/chzyer/readline

## [2.0.0-alpha.15] - 2018-01-30
### Added
- Add function for matching entities to a proxy check request.
- Added functions for publishing proxy check requests.
- Added proxy request validation.
- CLI functionality for proxy check requests (add set-proxy-requests command).
- Entities have been added to the state manager and synchronizer.
- Added package leader, for facilitating execution by a single backend.
- Proxy check requests are now published to all entities described in
`ProxyRequests` and `EntityAttributes`.
- Add quick navigation component for dashboard

### Changed
- Govaluate logic is now wrapped in the `util/eval` package.
- Cron and Interval scheduling are now mutually exclusive.

### Fixed
- Fixed a bug where retrieving check hooks were only from the check's
organization, rather than the check's environment, too.

## [2.0.0-alpha.14] - 2018-01-23
### Added
- Add `Timeout` field to CheckConfig.
- CLI functionality for check `Timeout` field.
- Add timeout support for check execution.
- Add timeout support for check hook execution.
- Token substitution is now available for check hooks
- Add an e2e test for logging redaction
- Support for `When` field in `Filter` which enables filtering based on days
and times of the week.
- New gRPC inspired GraphQL implementation. See
[graphql/README](backend/apid/graphql/README.md) for usage.
- Support for TTLs in check configs to monitor stale check results.

### Changed
- Moved monitor code out of keepalived and into its own package.
- Moved KeyBuilder from etcd package to store package.

## [2.0.0-alpha.13] - 2018-01-16
### Added
- Logging redaction for entities

### Fixed
- Fixed e2e test for token substitution on Windows
- Fixed check subdue unit test for token substitution on Windows
- Consider the first and last seconds of a time window when comparing the
current time
- Fixed Travis deploy stage by removing caching for $GOPATH
- Parse for [traditional cron](https://en.wikipedia.org/wiki/Cron) strings, rather than [GoDoc cron](https://godoc.org/github.com/robfig/cron) strings.

### Changed
- Removed the Visual Studio 2017 image in AppVeyor to prevent random failures
- Made some slight quality-of-life adjustments to build-gcs-release.sh.

## [2.0.0-alpha.12] - 2018-01-09
### Added
- Add check subdue mechanism. Checks can now be subdued for specified time
windows.
- Silenced entries now include a `begin` timestamp for scheduled maintenance.
- Store clients can now use [watchers](https://github.com/sensu/sensu-go/pull/792) to be notified of changes to objects in the store.
- Add check `Cron` field. Checks can now be scheduled according to the cron
string stored in this field.
- Add a distributed queue package for use in the backend.
- Token substitution is now available for checks.
- CLI functionality for check `Cron` field.
- Add an e2e test for cron scheduling.
- Add an e2e test for check hook execution.

## [2.0.0-alpha.11] - 2017-12-19
### Breaking Changes
- The `Source` field on a check has been renamed to `ProxyEntityID`. Any checks
using the Source field will have to be recreated.

### Added
- Silenced entries with ExpireOnResolve set to true will now be deleted when an
event which has previously failing was resolved
- TCP/UDP sockets now accept 1.x backward compatible payloads. 1.x Check Result gets translated to a 2.x Event.
- Custom attributes can be added to the agent at start.
- New and improved Check Hooks are implemented (see whats new about hooks here: [Hooks](https://github.com/sensu/sensu-alpha-documentation/blob/master/08-hooks.md))
- Add check subdue CLI support.

### Changed
- Avoid using reflection in time.InWindows function.
- Use multiple parallel jobs in CI tools to speed up the tests
- Pulled in latest [github.com/coreos/etcd](https://github.com/coreos/etcd).
- Includes fix for panic that occurred on shutdown.
- Refer to their
[changelog](https://github.com/gyuho/etcd/blob/f444abaae344e562fc69323c75e1cf772c436543/CHANGELOG.md)
for more.
- Switch to using [github.com/golang/dep](https://github.com/golang/dep) for
managing dependencies; `vendor/` directory has been removed.
- See [README](README.md) for usage.

## [2.0.0-alpha.10] - 2017-12-12
### Added
- End-to-end test for the silencing functionality
- Silenced events are now identified in sensuctl

### Changed
- Events that transitioned from incidents to a healthy state are no longer
filtered by the pipeline
- Errcheck was added to the build script, and the project was given a once-over
to clean up existing errcheck lint.
- Creating a silenced entry via sensuctl no longer requires an expiry value

### Fixed
- Entities can now be silenced using their entity subscription
- Fixed a bug in the agent where it was ignoring keepalive interval and timeout
settings on start
- Keepalives now alert when entities go away!
- Fixed a bug in package dynamic that could lead to an error in json.Marshal
in certain cases.
- Fixed an issue in keepalived to handle cases of nil entities in keepalive
messages

## [2.0.0-alpha.9] - 2017-12-5
### Added
- Proxy entities are now dynamically created through the "Source" attribute of a
check configuration
- Flag to sensuctl configure allowing it to be configured non-interactively
(usage: --non-interactive or -n)
- New function SetField in package dynamic, for setting fields on types
supporting extended attributes.
- Automatically append entity:entityID subscription for agent entities
- Add silenced command to sensuctl for silencing checks and subscriptions.
- Add healthz endpoint to agent api for checking agent liveness.
- Add ability to pass JSON event data to check command STDIN.
- Add POST /events endpoint to manually create, update, and resolve events.
- Add "event resolve" command to sensuctl to manually resolve events.
- Add the time.InWindow & time.InWindows functions to support time windows, used
in filters and check subdue

### Fixed
- Fixed a bug in how silenced entries were deleted. Only one silenced entry will
be deleted at a time, regardless of wildcard presence for subscription or check.

## [2.0.0-alpha.8] - 2017-11-28
### Added
- New "event delete" subcommand in sensuctl
- The "Store" interface is now properly documented
- The incoming request body size is now limited to 512 KB
- Silenced entries in the store now have a TTL so they automatically expire
- Initial support for custom attributes in various Sensu objects
- Add "Error" type for capturing pipeline errors
- Add registration events for new agents
- Add a migration tool for the store directly within sensu-backend

### Changed
- Refactoring of the sensu-backend API
- Modified the description for the API URL when configuring sensuctl
- A docker image with the master tag is built for every commit on master branch
- The "latest" docker tag is only pushed once a new release is created

### Fixed
- Fix the "asset update" subcommand in sensuctl
- Fix Go linting in build script
- Fix querying across organizations and environments with sensuctl
- Set a standard redirect policy to sensuctl HTTP client

### Removed
- Removed extraneous GetEnv & GetOrg getter methods<|MERGE_RESOLUTION|>--- conflicted
+++ resolved
@@ -8,16 +8,13 @@
 
 ## Unreleased
 
-<<<<<<< HEAD
 ## [6.6.0] - 2021-11-25
 
 ### Added
 - Add backend label to logged metrics.
-=======
 ### Added
 - Check & CheckConfig validation errors related to cron now provide additional
 context.
->>>>>>> d3312a0a
 
 ### Fixed
 - In addition to the context error print the connection error when
