
# Changelog
All notable changes to this project will be documented in this file.

The format is based on [Keep a Changelog](http://keepachangelog.com/en/1.0.0/)
and this project adheres to [Semantic
Versioning](http://semver.org/spec/v2.0.0.html).

## Unreleased

<<<<<<< HEAD
### Security
- Migrated the package dgrijalva/jwt-go to golang-jwt/jwt to address [CVE-2020-26160](https://github.com/advisories/GHSA-w73w-5m7g-f7qc)

### Added
- Added `core/v2.Pipeline` resource for configuring event pipelines.
- Added `pipelines` field to `Check` and `CheckConfig`
- Added the platform metrics log. This log contains a listing of core Sensu
metrics in influx-line format. It is enabled by default but can be disabled
with the --disable-platform-metrics flag. By default the log is appended to
every 60s, and written to /var/lib/sensu/sensu-backend/stats.log.
- Open-sourced the previously enterprise-only event logger. The event logger
can be used to send the events a backend processes to a rotatable log file.
- Added sensuctl commands for pipeline list, info, and delete.
- Added support for `SENSU_BACKEND_ETCD_CLIENT_USERNAME` and
`SENSU_BACKEND_ETCD_CLIENT_PASSWORD` environment variables for connecting to
external etcds that use user/password authentication instead of client
certificate authentication. Typical with DBaaS etcd providers. These can only be
set via these environment variables and intentionally cannot be set via flags.

### Fixed
- `sensuctl env` now properly displays the `SENSU_API_KEY` and `SENSU_TIMEOUT`
environment variables.
- `sensuctl command exec` now properly adds the `SENSU_API_KEY` and
`SENSU_TIMEOUT` variables to the command's environment.

### Changed
- Upgraded Go version from 1.16.5 to 1.17.1.
=======
### Fixed
- Fixed a crash when running the backend on `darwin/arm64` when compressing a
wrapped resource.

## [6.4.2] - 2021-08-31

### Added
- Added `sensu_go_agentd_event_bytes` & `sensu_go_store_event_bytes` summary
metrics to the `/metrics` endpoint.
>>>>>>> 9b0cae89

## [6.4.1] - 2021-08-24

### Added
- Added `ignore-already-initialized` configuration flag to the sensu-backend
init command for returning exit code 0 when a cluster has already been
initialized.
- Added javascript mutators, which can be selected by setting
"type": "javascript" on core/v2.Mutators, and specifying valid ECMAScript 5
code in the "eval" field. See documentation for details.
- Added --retry-min, --retry-max, and --retry-multiplier flags to sensu-agent
for controlling agent retry exponential backoff behaviour. --retry-min and
--retry-max expect duration values like 1s, 10m, 4h. --retry-multiplier expects
a decimal multiplier value.
- Added ProcessedBy field to check results. The ProcessedBy field indicates which
agent processed a particular event.
- Added API key support for admin user at cluster init time.
- Added `sensu_go_agentd_event_bytes` & `sensu_go_store_event_bytes` summary
metrics to the `/metrics` endpoint.
- Added support for environment variable arguments in `sensuctl`.

### Changed
- When deleting resource with sensuctl, the resource type will now be displayed
in the confirmation prompt
- When keepalived encounters round-robin ring errors, the backend no longer
internally restarts.
- The core/v2.Mutator type now has a Type field which can be used to tell
Sensu that the mutator is a different type from the default (pipe). Currently,
the supported types are "pipe" and "javascript".
- The default retry values have been increased from a minimum of 10ms to 1s, a
maximum of 10s to 120s, and the multiplier decreased from 10.0 to 2.0.
- The backend internal bus default buffer sizes have been increased from 100
to 1000 items.

### Fixed
- Sensu Go OSS can now be built on `darwin/arm64`.
- Fixed a regression in `sensu-backend init` where the exit status returned 0
if the store was already initialized.
- Guard against potential crash in the sensuctl cluster member-list command when
the etcd response header is nil.
- Agent events API now accepts metrics event.
- Fixed rare cases where the agent could fail to delete temporary files when
downloading assets.
- Forwards compatibility with newer Sensu backends has been improved. Users can
now create resources with fields that are unknown to Sensu.
- The `--retry-min`, `--retry-max` and `--retry-multiplier` flags are now listed
in the `sensu-agent start --help` output.

### Changed
- API and agent services now log at warn level when the start up, not at info.
- Backend now reports when it is ready to process events at warn level.

## [6.4.0] - 2021-06-23

### Added
- Added `etcd-log-level` configuration flag for setting the log level of the
embedded etcd server.
- Added wait flag to the sensu-backend init command which toggles waiting
indefinitely for etcd to become available.
- Added sensu_go_keepalives prometheus counter.

### Changed
- Upgraded Go version from 1.13.15 to 1.16.5.
- Upgraded Etcd version from 3.3.22 to 3.5.0.
- The loadit tool now uses UUIDv4 instead of UUIDv1 for agent names.
- Some Prometheus metric names have changed with the upgrade to Etcd 3.5. See
https://etcd.io/docs/v3.5/metrics/etcd-metrics-latest.txt for the metrics that
Etcd 3.5 exposes.
- The timeout flag for `sensu-backend init` is now treated as a duration instead
of seconds. If the value is less than 1 second, the value is converted to
seconds.

### Fixed
- Fixed config deprecation warnings from being shown when deprecated config
options weren't set.
- Fixed issue with keepalive status remaining in OK status after agent shutdown.
- Fixed a bug where role bindings that refer to missing roles would cause the
wrong status to be returned from the HTTP API, and the dashboard to go into a
crash loop.
- Fixed a bug where an empty subscription was present in the deregistration event's check.
- Fixed issue with Windows agent not handling command timeouts properly
- Sensu Go OSS can now be built on `darwin/arm64`.

## [6.3.0] - 2021-04-07

### Added
- Added API key authentication support to sensuctl.
- Added ResourceTemplate resource. ResourceTemplate will be used to populate
namespaces with initial resources.
- Added `GetResourceV3Watcher()` to the `store/etcd` package.
- Add `EntityServiceClass` constant to the `corev2` package, representing BSM Services.
- Added ResourceTemplate instantiation on namespace creation.
- Added more context when logging JavaScript filter evaluation errors.

### Fixed
- Both V2 & V3 resources are now validated when used with storev2.
- Initialize labels & annotations for v3 resources when fields are nil.
- Fixed the `agent-managed-entity` agent config attribute when no labels are
defined.
- Fixed a bug where the scheduler could crash in rare circumstances, when using
round robin checks.
- Fixed a bug where build information would get calculated for every keepalive
in OSS builds.
- Don't trigger internal restart on SIGHUP.
- Concatenated YAML files now support CRLF.
- Remove extraneous auto-completion suggestions.

## [6.2.7] - 2021-04-01

### Fixed
- Fixed a potential crash in tessend.
- Fixed a potential deadlock in agentd.
- Fixed a bug where some Etcd watchers could try to process watch events holding
invalid pointers.

## [6.2.3] - 2021-01-21

### Fixed
- Fixed the `agent-managed-entity` agent config attribute when no labels are
defined.
- Fixed a bug where events from namespaces other than the one requested could
appear in sensuctl dump output. The bug only applied to users who had access to
the other namespaces.

## [6.2.1, 6.2.2] - 2021-01-08

### Fixed
- The expire field of silenced entries represents the configured expiration, in
seconds, not the remaining duration.
- Allow agents labels & annotations to be configured via configuration flags.
- Fixed a bug where a small amount of extra etcd or postgres traffic was
generated on keepalive failure.
- Event check history now contains an entry for the first received event.

## [6.2.0] - 2020-12-17

### Added
- Sensuctl and sensu-backend ask for password retype when a new password is
created when in interactive mode.
- Build info is now exposed as a prometheus metric via the /metrics endpoint.
- Added `/health` endpoint to agentd.
- Added the Scheduler field to Check and CheckConfig.
- Add support for environment variables to define configuration file paths of
sensu-backend (`SENSU_BACKEND_CONFIG_FILE`) & sensu-agent (`SENSU_CONFIG_FILE`).
- Added event sequence numbers.
- Entities may now be managed exclusively by their agents when sensu-agent is
started with the new `agent-managed-entity` configuration attribute.

### Changed
- Adjust the date and duration formats used when listing and displaying silenced
entries in sensuctl.
- Make `event_id` usage in logging consistent.
- Changed sensuctl commands that only contain subcommands to exit with status
code 46 when no arguments or incorrect arguments are given.

### Fixed
- The config-file flag is no longer order dependant.
- Added description to sensuctl dump command.
- The sensuctl command descriptions now have consistent capitalization.
- The `v3.V3EntityToV2()` API function now properly carries over the metadata's
  `CreatedBy` field.

## [6.1.4] - 2020-12-16

### Fixed
- Fixed a bug where the entity API could panic.
- The agent asset fetcher now respects the HTTP proxy environment variables when trusted-ca-file is configured.
- Improve error message around asset checksum mismatch.

## [6.1.2, 6.1.3] - 2020-10-28

### Fixed
- Fixed a crash in the backend and agent related to Javascript execution.
- `sensuctl edit` no longer automatically adds the `sensu.io/managed_by` label.

## [6.1.1] - 2020-10-22

### Fixed
- Fixed a bug where silences could take longer to expire than they should, if
the cluster goes through a restart, or an etcd election.
- Fixed a bug where sensu-agent would not shut down correctly.
- The per-entity subscription now persists with PATCH requests.
- sensuctl now resolves symbolic links.
- Allow HookConfig to be exported via `sensuctl dump`.
- Properly log any API error in `sensuctl dump`.
- An RBAC rule with the `update` permission now properly authorizes PATCH
requests.
- eventd errors now include additional context for debugging.
- Entities are now properly created using `sensuctl create`.

## [6.1.0] - 2020-10-05

### Added
- A warning is now logged when a runtime asset was requested but does not exist.
- Added Prometheus transformer for extracting metrics from check output
using the Prometheus Exposition Text Format.
- The backend flag `--api-request-limit` is now available to configure the
maximum API request body size, in bytes.
- Add support for the PATCH method on the REST API for most configuration
resources.

### Changed
- The trusted CA file is now used for agent, backend and sensuctl asset retrieval.

### Fixed
- The backend will no longer start when the dashboard TLS configuration is not
fully specified.
- Include the agent entity in data passed to the command process' STDIN.
- Per-entity subscriptions (ex. `entity:entityName`) are always available on agent entities,
even if removed via the `/entities` API.
- Fixed a crash in the backend and agent related to Javascript execution.
- Proxy entities that are used in round-robin check requests are no longer stale.
- Fixed a bug where entity listing would be incorrect if agent entities were
created via the API instead of with sensu-agent.
- Close the response body when done reading from it while downloading assets.
- `sensuctl user hash-password` command no longer requires a config to run.

## [5.21.2] - 2020-08-31

### Fixed
- Failed check events now get written to the event log file.

## [6.0.0] - 2020-08-04

### Added
- Log a warning when secrets cannot be sent to an agent because mTLS is not
enabled.
- Added the is_silenced boolean key to event.Check object.

### Fixed
- Clarifies wording around a secret provider error message.
- Logs and returns an error if a mutator cannot be found.
- User-Agent header is only set on new client creation rather than on each
request.
- Fixed a bug where highly concurrent event filtering could result in a panic.
- Fixed a bug where nil labels or annotations in an event filtering context
would result in a bad user experience, with the user having to explicitly
check if the annotations or labels are undefined. Now, the user is guaranteed
that labels and annotations are always defined, though they may be empty.
- Automatically capitalize the roleRef and subject types in ClusterRoleBindings
and RoleBindings.
- Log the proper CA certificate path in the error message when it can't be
properly parsed by the agent.
- Fix the log entry field for the check's name in schedulerd.
- Store fewer keys in etcd for agents.
- Keepalive and round robin scheduling leases are now dealt with more efficiently.

### Breaking
- The web interface is now a standalone product and no longer distributed
inside the sensu-backend binary. Refer to https://github.com/sensu/web for
more.
- The database schema for entities has changed. After upgrading, users will not
be able to use their database with older versions of Sensu.
- After initial creation, sensu-agent entity configuration cannot be changed
by modifying the agent's configuration file.

### Changed
- Entities are now stored as two separate data structures, in order to optimize
data access patterns.
- The `dead` and `handleUpdate` methods in keepalived now use `EntityConfig` and
`EntityState` respectively.
- The `dead()` and `createProxyEntity()` methods in eventd now use
  `corev3.EntityConfig` and `corev3.EntityState`.
- sensu-agent configuration can now be managed via the HTTP API.
- ClusterRoleBinding and RoleBinding subjects names can now contain any unicode
characters.
- Enriches output of `sensuctl asset add` with help usage for how to use the runtime asset.
- Unless the entity is a proxy entity, updates to entities now ignore state
  related fields.
- Upgraded Go version from 1.13.7 to 1.13.15.
- Upgraded etcd version from 3.3.17 to 3.3.22.

## [5.21.1] - 2020-08-05

### Changed
- Improves logging around the agent websocket connection.

### Fixed
- Fixed potential Web UI crash when fetching events in namespace with > 1000 events.
- Errors produced in the agent by assets, check validation, token substitution,
and event unmarshaling are logged once again.

## [5.21.0] - 2020-06-10

### Added
- Added `SENSU_LICENSE_FILE` environment variable to handler executions.
- Added the `sensuctl user hash-password` command to generate password hashes
- Added the ability to reset passwords via the backend API & `sensuctl user
reset-password`
- The user resource now has a `password_hash` field to specify the password
hash, in place of the cleartext password
- Added the beginnings of the core/v3 API.
- Added automatically generated tests for the core/v2 API.

### Changed
- `sensu-agent`'s default log level is now `info` instead of `warn`.
- `sensuctl command exec` now spawns the plugin directly instead of going
  through a sub-shell.

### Fixed
- The password verification logic when running `sensuctl user change-password`
has been moved from sensuctl to the backend API.
- Errors while publishing proxy check requests do not block scheduling for other
entities.
- Listing namespaces in sensuctl with `--chunk-size` now works properly.
- Prevent the agent from immediately exiting in certain scenarios where
components are disabled.
- Fixed an issue where a GraphQL query could fail when querying a namespace
containing event data in excess of 2GBs.
- Deregistration events now contain a timestamp.
- Checks configured with missing hooks no longer cause the agent to crash.

## [5.20.2] - 2020-05-26

### Added
- Added the username as a field to the API request logger.

### Changed
- The Process struct only contains the name of the process.

### Fixed
- The proper libc implementation is now displayed for Ubuntu entities.
- Add validation for subjects in RBAC RoleBinding and ClusterRoleBinding.
- Fixed a bug where single-letter subscriptions were not allowed, even though
they were intended to be.
- Fix retrieving command assets from bonsai.

## [5.20.1] - 2020-05-15
*No changelog for this release.*

### Added
- Added the ability to omit types from sensuctl dump when using the "all" flag.

### Fixed
- Fixed a bug in sensuctl dump where duplicate resource names could be specified.

## [5.20.0] - 2020-05-12

### Added
- Added ability to make the Resty HTTP Timeout configurable.
- Added the `event.is_silenced` & `event.check.is_silenced` field selectors.
- Added `processes` field to the system type to store agent local processes (commercial feature).
- Users can now increment the logging level by sending SIGUSR1 to the
sensu-backend or sensu-agent process.
- Added a new `sensuctl describe-type` command to list all resource types.
- Added `labels` and `annotations` as backend config options.
- Added token substitution for assets.
- Added `Edition` field to version information.
- Added `GoVersion` field to version information.
- Assets paths are now accessible to consumers via an environment variable.
- Added a helper function to token substitution to retrieve an asset path.
- Windows agent now has log rotation capabilities.
- [Web] Added check hook output to event details page.

### Changed
- Warning messages from Resty library are now suppressed in sensuctl.
- Notepad is now the default editor on Windows, instead of vi.
- [Web] Any leading and trailing whitespace is now trimmed from the username
when authenticating.
- [Web] A toast is now displayed when a user attempts to delete an event but
does not have appropriate authorization.
- [Web] Only the first five groups a user belongs to are displayed in the
preferences dialog. Showing too many made it difficult for users to locate the
sign-out button.

### Fixed
- Windows agent now accepts and remembers arguments passed to 'service run' and
'service install'.
- Windows agent synchronizes writes to its log file, ensuring that file size
will update with every log line written.
- Windows agent now logs to both console and log file when 'service run' is used.
- [Web] Fixed issue where the de-registration handler would always show up as
undefined on the entity details page.

## [5.19.3] - 2020-04-30

### Added
- Added a `timeout` flag to `sensu-backend init`.
- [Web] Added the ability for labels and annotations with links to images to be
displayed inline.
- [Web] Added additional modes for those with colour blindness.
- Added support for restarting the backend via SIGHUP. Config reloading is not
supported yet.

### Changed
- Removed deprecated flags in `sensuctl silenced update` subcommand.
### Fixed
- `sensu-backend init` now logs any TLS failures encountered.
- Fixes a bug in multi-line metric extraction that appeared in windows agents.
- Fixed an authn bug where sensu-backend would restart when agents disconnect.
- Fixed a bug where check state and last_ok were not computed until the second
instance of the event.
- Fix the validation for env_vars to allow the equal sign in values.
- Log to the warning level when an asset is not installed because none of the
filters matched.
- Return underlying errors when fetching an asset.
- Fixed a bug where the etcd event store would return prefixed matches rather than exact matches when getting events by entity.
- `sensuctl logout` now resets the TLS configuration.
- [Web] Fixes issue where labels with links could lead to a crash.
- Added a global rate limit for fetching assets so that asset retries are not abusive (can be
configured using `--assets-rate-limit` and `--assets-burst-limit` on the agent and backend).
- [Web] Fixed an issue where trying to use an unregistered theme could lead to a
crash.
- Fixed a bug that would cause the backend to crash.
- Fixed a bug that would cause messages like "unary invoker failed" to appear
in the logs.
- Fixed several goroutine leaks.
- Fixed a bug that would cause the backend to crash when the etcd client got an
error saying "etcdserver: too many requests".

## [5.19.2] - 2020-04-27
*No changelog for this release.*

## [5.19.1] - 2020-04-13

### Fixed
- Require that pipe handlers have a command set.
- The config file default path is now shown in the help for sensu-backend start
and sensu-agent start.
- Keepalives can now be published via the HTTP API.
- Token substitution templates can now express escape-quoted strings.
- [Web] Fixes issue where labels with links could lead to a crash.
- Fixed a bug where keepalives would not always fire correctly when using
the postgres event store.
- The REST API now uses a timeout of 3 seconds by default when querying
etcd health.
- sensu-agent will not longer allow configuring keepalive timeouts less than
the keepalive interval.
- Eventd can no longer mistake keepalive events for checks with TTL.
- Keepalives now generate a new event UUID for each keepalive failure event.
- Agents now correctly reset keepalive switches on reconnect, fixing a bug
where old keepalive timeout settings would persist too long.
- The system's libc_type attribute is now populated on alpine containers.

## [5.19.0] - 2020-03-26

### Added
- The `sensu.io/managed_by` label is now automatically applied to resources
created via `sensuctl create`.
- Added `created_by` to object metadata and populate that field via the HTTP API.
- Added agent discovery of libc type, VM system/role, and cloud provider.
- Added `float_type` field to system type to store which float type (softfloat,
hardfloat) a system is using.
- Additional Tessen resource metrics can now be registered at runtime.
- Added a generic client POST function that can return the response.
- Tessen now reports the type of store used for events ("etcd or "postgres").

### Changed
- Updated the store so that it may _create_ wrapped resources.
- Bonsai client now logs at debug level instead of info level.
- The dashboard service now returns an error if the client User-Agent is curl
or sensuctl. This should prevent users from using the dashboard port by
mistake.

### Fixed
- Fixed a bug where the agent could connect to a backend using a namespace that
doesn't exist.
- Subscriptions can no longer be empty strings (#2932)
- The proper HTTP status codes are returned for unauthenticated & permission
denied errors in the REST API.

## [5.18.1] - 2020-03-10

### Fixed
- Check history is now in FIFO order, not ordered by executed timestamp.
- Fixed bug where flapping would incorrectly end when `total_state_change` was
  below `high_flap_threshold` instead of below `low_flap_threshold`.
- sensu-backend no longers hang indefinitely if a file lock for the asset
manager cannot be obtained, and returns instead an error after 60 seconds.
- Stopped using the etcd embedded client, which seems to trigger nil pointer
panics when used against an etcd that is shutting down.
- 64-bit align the `Resource` struct in the store cache to fix a crash on
32-bit systems.
- Fixed a bug where sensu-backend would restart when agents disconnect.

## [5.18.0] - 2020-02-24

### Added
- Added the `/version` API in sensu-agent.
- Indicate in log messages which filter dropped an event.

### Fixed
- sensuctl now supports the http_proxy, https_proxy, and no_proxy environment
variables.
- returns 401 instead of 500 when issues occur refreshing the access token.
- Support Bonsai assets versions prefixed with the letter `v`.
- Fixed a bug where wrapped resources were not getting their namespaces set by
the default sensuctl configuration.
- read/writes `initializationKey` to/from `EtcdRoot`, while support legacy as fallback (read-only)
- check for a non-200 response when fetching assets
- `/silenced` now supports API filtering (commercial feature).
- Fixed event payload validation on the backend events API to validate the
payload with the URL parameters on the /events/:entity/:check endpoint and
reject events that do not match.
- The `auth/test` endpoint now returns the correct error messages.
- The `log-level` configuration option is now properly applied when running the
Sensu Agent Windows service.

### Changed
- Updated Go version from 1.13.5 to 1.13.7.
- Default `event.entity.entity_class` to `proxy` in the POST/PUT `/events` API.
- Proxy entities are now automatically created when events are published with an
entity that does not exist.

## [5.17.2] - 2020-02-19

### Fixed

- Fixed a bug where on an internal restart, enterprise HTTP routes could fail
to intialize.

## [5.17.1] - 2020-01-31

### Fixed
- Cluster configuration of sensuctl should be reset when `configure` is called.
- Some namespaces would not appear in the curated namespace functionality under
certain circonstances.
- Fix a bug with tar assets that contain hardlinked files.
- Assets name may contain capital letters.
- When `--trusted-ca-file` is used to configure sensuctl, it now detects and saves
the absolute file path in the cluster config.
- [Web] Changing order on event list will no longer cause filters to be reset.
- [Web] URLs inside annotations are now rendered as links.

## [5.17.0] - 2020-01-28

### Added
- Added the secrets provider interface and secrets provider manager to be used
by commercial secrets providers. Implemented for checks, mutators, and handlers.
- Added the `secrets` field to checks, mutators, and handlers.
- Added the `keepalive-handlers` configuration flag on the agent to specify the
entity's keepalive handlers.
- Added `event.entity.name` as a supported field selector.

### Fixed
- Fixed a memory leak in the entity cache.
- [Web] Labels with links can now be followed.
- [Web] Fixed a inconsistent crash that occurred in Firefox browsers.
- [Web] Fixed bug where event history was duplicated in the event timeline
chart.
- [Web] Fixed issue where silenced entries with a start date would result in a
crash.
- Fixed a bug where `sensuctl entity delete` was not returning an error
when attempting to delete a non-existent entity.
- sensuctl command assets installed via Bonsai will now use the "sensuctl"
namespace.
- Fixed a memory leak in the entity cache
- Users with implicit permissions to a namespace can now display resources
within that namespace via the Web UI.
- Explicit access to namespaces can only be granted via cluster-wide RBAC
resources.
- Split rules ClusterRole and Role verbs, resources and resource names on comma.
- Add support for the `--format` flag in the `sensuctl command list` subcommand.
- Namespace can be ommited from event when performing an HTTP POST request to
the `/events` endpoint.
- Fixed a bug where failing check TTL events could occur event if keepalive
failures had already occurred.

## [5.16.1] - 2019-12-18

### Fixed
- Initialize the sensu_go_events_processed counter with the `success` label so
it's always displayed.
- Fixed a performance regression that was introduced in 5.15.0, which would
cause the API to timeout past 20k agent sessions.

## [5.16.0] - 2019-12-11

### Added
- Display the JWT expiration Unix timestamp in `sensuctl config view`.
- Added the 'sensu-backend init' subcommand.
- Added a new flag, --etcd-client-urls, which should be used with sensu-backend
when it is not operating as an etcd member. The flag is also used by the new
sensu-backend init tool.
- Added the cluster's distribution to Tessen data.
- Added a new field, ClusterIDHex, to the ClusterHealth datatype.
- Added the `--etcd-discovery` and `--etcd-discovery-srv` flags to
`sensu-backend`. These are used to take advantage of the embedded etcd's
auto-discovery features.
- Added `--keepalive-critical-timeout` to define the time after which a
critical keepalive event should be created for an agent.
- Added `--keepalive-warning-timeout` which is an alias of `--keepalive-timeout`
for backwards compatibility.

### Fixed
- Add a timeout to etcd requests when retrieving the nodes health.
- Show the correct default value for the format flag in `sensuctl dump` help
usage.
- Installing sensuctl commands via Bonsai will now check for correct labels
before checking if the asset has 1 or more builds.
- Listing assets with no results returns an empty array.
- Fixed a panic that could occur when creating resources in a namespace that
does not exist.
- [Web] Links to documentation now point to the version of the product being run
instead of the latest; helpful when running an older version of Sensu.
- Fixed issue where keepalive events and events created through the agent's
socket interface could be missing a namespace.
- Fixed an issue where 'sensuctl cluster health' would hang indefinitely.
- Fixed several issues around the metadata of resources encoded using the
wrapped-json format, where the metadata would go missing when listing
resources or prevent resources from being created.

### Changed
- The backend will no longer automatically be seeded with a default admin
username and password. Users will need to run 'sensu-backend init' on every
new installation.
- Several deprecated flags were removed from sensu-backend.
- [Web] Changes to navigation. The app bar has been replaced by an omnipresent
drawer increasing the available space for content. Additionally, each page now
includes breadcrumbs.
- [Web] Switching namespaces is easier than ever, with the new and improved
switcher. The new component can be accessed from the drawer or with the shortcut
ctrl+k. For those with many namespaces the switcher now includes fuzzy search
and improved keyboard navigation.
- 'sensuctl cluster health' will now use a 3s timeout when gathering cluster
health information.
- 'sensuctl cluster health' now collects cluster health information concurrently.

## [5.15.0] - 2019-11-18

### Fixed
- Added better error logging for mutator execution.
- Fixed the order of flap detection weighting for checks.
- The pprof server now only binds to localhost.

### Added
- Added the `APIKey` resource and HTTP API support for POST, GET, and DELETE.
- Added sensuctl commands to manage the `APIKey` resource.
- Added support for api keys to be used in api authentication.
- Added support for sensu-backend service environment variables.
- Added support for timezones in check cron strings.
- Added support for extending sensuctl support with commands.

### Changed
- Moved `corev2.BonsaiAsset` to `bonsai.Asset` and moved
`corev2.OutdatedBonsaiAsset` to `bonsai.OutdatedAsset` along with subsequent
bonsai package refactors.
- Colons and periods are now allowed to be used in all resource names, with
the exception of users.

## [5.14.2] - 2019-11-04

### Changed
- Upgraded etcd to 3.3.17
- Listing namespaces is now done implicitly based on access to resources within
a namespace. Users will no longer be able to list all namespaces by default, in
new installations. Existing installations will function as before. Operators can
change to the new behaviour, by modifying the system:user role.

### Fixed
- As a result of upgrading etcd, TLS etcd clients that lose their connection will
successfully reconnect when using --no-embed-etcd.
- Check TTL switches are now correctly buried when associated events and entities
are deleted.
- Keepalive switches are now correctly buried when the keepalive event is deleted.
- Sensu now uses far fewer leases for keepalives and check TTLs, resulting in a
stability improvement for most deployments.
- Fixed a minor UX issue in interactive filter commands in sensuctl.
- Silences now successfully apply to proxy entities where the check doesn't contain
  the same subscriptions as the entity (#3356)

## [5.14.1] - 2019-10-16

### Added
- Added prometheus gauges for check schedulers.

### Fixed
- Opening an already open Bolt database should not cause sensu-agent to hang
indefinitely.
- [CLI] Dump multiple types as YAML to a file would print separator STDOUT
instead of specified file
- Fixed a bug where Sensu would crash with a panic due to a send on a closed channel.

## [5.14.0] - 2019-10-08

### Added
- [Web] Added an additional option to the error dialog allowing users to
completely wipe the application's persisted state; in lieu of them having to
manually wipe their local / session storage. This may help in the rare cases
where something in said state is leading to an uncaught exception.
- [Web] For operating systems with support for selecting a preferred light /dark
theme, the application now respects the system preference by default.
- sensuctl dump can now list the types of supported resources with --types.
- Added the `sensu_agent_version` field to the `Entity` resource, which reflects
the Sensu semver version of the agent entity.
- Added the `--etcd-heartbeat-interval` and `--etcd-election-timeout` flags to
`sensu-backend`

### Changed
- [Web] Github is not always the best place for feature requests and discussion,
as such we've changed CTA for feedback to point to Discourse instead of the
web repository's issues page.
- [Web] When a user lands on a page inside a namespace that no longer exists or
they do not have access to, the drawer is now opened so that namespace switcher
is front and center. Hopefully this should reduce any confusion around next
steps.
- Support agent TLS authentication, usable with a licensed sensu-backend.
- Updated Go version from 1.12.3 to 1.13.1.
- [GraphQL] `putWrapped` mutation now accepts wrapped JSON with empty
outer objectmeta.

### Fixed
- [Web] Fixed issue where a user with an appropriate role may have been unable
to resolve events, queue checks, and create silenced entries.
- Splayed proxy checks are now executed every interval, instead of every
`interval + interval * splay_coverage`.
- [GraphQL] Ensures that proxy entity label & annotations are redacted.
- Fixed a bug in the ring where round robin schedules would not recover
after quorum loss.
- [Web] Unauthorized errors emitted while creating silences or resolving events
are now caught and a toast is presented to communicate what occurred.
- [Web] Internal errors are now avoided when a user attempts to queue an ad-hoc
check for a keepalive.
- Do not separate asset builds into several assets unless the the tabular format
is used in `sensuctl asset list`.
- Fix the 'flag accessed but not defined' error in `sensuctl asset outdated`
- Fix generic API client's `SetTypeMeta` method. The APIGroup is now correctly
configured and by virtue unintended authorization denied errs are avoided.
- Fixed a bug where checks would stop executing after a network error.
- Fixed a bug where sensuctl create with stdin was not working.

## [5.13.2] - 2019-09-19

### Fixed
- Enterprise bug fix.

## [5.13.1] - 2019-09-10

### Fixed
- Multi-build asset definitions with no matching filters will no longer cause a panic.

## [5.13.0] - 2019-09-09

### Added
- Added the `sensuctl env` command.
- sensuctl asset add (fetches & adds assets from Bonsai).
- sensuctl asset outdated (checks for newer versions of assets from Bonsai).
- Add HTTP and directory support to `sensuctl create`
- Only validate check interval/cron when publish true

### Fixed
- sensuctl dump no longer silently discards errors.
- Interactive check create and update modes now have 'none' as the first
highlighted option, instead of nagios-perfdata.
- Fixed a bug where silences would not expire on event resolution.

## [5.12.0] - 2019-08-22

### Added
- Added functionality for the agent `--allow-list` configuration, which
whitelists check and check hook executables.
- Added the `runtime_assets` field to `HookConfig`. Assets are enabled
for check hook execution.
- Added backwards compatible content negotiation to the websocket connection.
Protobuf will be used for serialization/deserialization unless indicated by the
backend to use JSON.
- Added delete functionality for assets in the API and sensuctl.
- Added `sensuctl dump` to dump resources to a file or STDOUT.
- Added `event.check.name` as a supported field selector.
- [Web] Added timeline chart to event details view.
- Added `entity.system.arm_version` to record the value of `GOARM` at compile time.
- Added `ProviderType` field to `AuthProviderClaims`
- Added `builds` field to the `Asset` type to allow assets to specify different
URLs for each platform/architecture/arch_version.

### Changed
- The project now uses Go modules instead of dep for dependency management.
- The internal reverse proxy relied on by the dashboard has been eliminated.
- The generic etcd watcher now keeps track of revisions.
- The resource caches can now rebuild themselves in case of failures.
- Event and Entity resources can now be created without an explicit namespace;
the system will refer to the namespace in the URL.
- Events and Entities can now be created with the POST verb.
- [Web] Changed styling of namespace labels.
- Log token substitution failures more clearly.

### Fixed
- Fixed the tabular output of `sensuctl filter list` so inclusive filter expressions
are joined with `&&` and exclusive filter expressions are joined with `||`.
- The REST API now correctly only returns events for the specific entity
queried in the `GET /events/:entity` endpoint (#3141)
- Prevent a segmentation fault when running `sensuctl config view` without
configuration.
- Added entity name to the interactive sensuctl survey.
- Check hooks with `stdin: true` now receive actual event data on STDIN instead
  of an empty event.
- Prevent a segmentation fault on the agent when a command execution returns an
error.
- [Web] Fixed issue where a bad or revoked access token could crash the app.

### Removed
- Removed encoded protobuf payloads from log messages (when decoded, they can reveal
redacted secrets).

## [5.11.1] - 2019-07-18

### Fixed
- The agent now sends heartbeats to the backend in order to detect network
failures and reconnect faster.
- The default handshake timeout for the WebSocket connection negotiation has
been lowered from 45 to 15 seconds and is now configurable.

## [5.11.0] - 2019-07-10

### Added
- Silenced entries are now retrieved from the cache when determining if an event
is silenced.
- Added --disable-assets flag to sensu-agent.
- Added ability to query mutators to the GraphQL service
- Added ability to query event filters to the GraphQL service
- Added prometheus metrics for topics in wizard bus and agent sessions.
- The buffer size and worker count of keepalived, eventd & pipelined can now be
configured on sensu-backend.
- Added a `headers` field to the `Asset` struct. Headers is a map of key/value
string pairs used as HTTP headers for asset retrieval.
- Added the current user to the output of `sensuctl config view`.
- [Web] Adds list and details views for mutators
- [Web] Adds list and details views for event filters
- Added sensuctl delete command

### Changed
- [Web] Updated embedded web assets from `46cd0ee` ... `8f50155`
- The REST API now returns the `201 Created` success status response code for
POST & PUT requests instead of `204 No Content`.

### Fixed
- The REST API now returns an error when trying to delete an entity that does
not exist.
- Fixed a bug where basic authorization was not being performed on the agent websocket connection.
- Fixed an aliasing regression where event timestamps from the /events API
were not getting properly populated.
- Fixed a bug where multiple nested set handlers could be incorrectly flagged as
deeply nested.
- Fixed a bug where round robin proxy checks could fail to execute.
- Fixed a bug where watchers could enter a tight loop, causing very high CPU
usage until sensu-backend was restarted.

## [5.10.1] - 2019-06-25

### Fixed
- Fixed the entity_attributes in proxy_requests so all attributes must match
instead of only one of them.
- Fixed a bug where events were not deleted when their corresponding entity was.

## [5.10.0] - 2019-06-18

### Added
- Added POST `/api/core/v2/tessen/metrics`.
- Added the ability in TessenD to listen for metric points on the message bus,
populate, and send them to the Tessen service.
- [Web] Adds ability to delete entities
- [GraphQL] Adds simple auto-suggestion feature.
- Added a tag to all Tessen metrics to differentiate internal builds.
- Added a unique sensu cluster id, accessible by GET `/api/core/v2/cluster/id`.
- Added `sensuctl cluster id` which exposes the unique sensu cluster id.

### Changed
- [Web] Updated embedded web assets from `275386a` ... `46cd0ee`
- Refactoring of the REST API.
- Changed the identifying cluster id in TessenD from the etcd cluster id to
the sensu cluster id.
- [GraphQL] Updates `PutResource` mutation to accept an `upsert` boolean flag parameter. The `upsert` param defaults to `true`, but if set to `false` the mutation will return an error when attempting to create a duplicate resource.
- Eventd has been refactored. Users should not perceive any changes, but a
substantial amount of business logic has been moved into other packages.
- The `sensuctl create` command now accepts resources without a declared
namespace. If the namespace is omitted, the resource will be created in the
current namespace, or overridden by the `--namespace` flag.
- Eventd now uses a constant number of requests to etcd when working with
silenced entries, instead of a number that is proportional to the number of
subscriptions in a check.

### Fixed
- The check state and check total_state_change properties are now more correct.
- Scheduling proxy checks now consumes far fewer CPU resources.
- [Web] Unless required- scrollbars on code blocks are hidden.
- [Web] Ensure that we redirect user to a valid namespace when first signing in.
- [Web] Correctly display timeout value for handlers.
- [Web] Avoid exception when parsing non-standard cron statements. (Eg.
`@every 1h` or `@weekly`)
- The resources metadata are now validated with the request URI.

## [5.9.0] - 2019-05-29

### Added
- [GraphQL] Added field to retrieve REST API representation of a resource to
  each core type
- [Web] Add views for handlers

### Changed
- [Web] Updated embedded web assets from `9d91d7f` ... `275386a`
- [Web] Implements simpler & more efficient filtering.
- [GraphQL] fields that previously accepted a JS filter have been deprecated and
  replaced with a simpler syntax.

### Fixed
- Fixed the behaviors for check `Occurrences` and `OccurrencesWatermark`.
- Fixed a panic that could occur when seeding initial data.
- [Web] Compress dashboard assets
- [Web] Fixed regression where dashboard assets were no longer compressed.
- Fixed listing of silenced entries by check or subscription.
- The docker-compose.yaml file now refers to the sensu/sensu:latest image.

## [5.8.0] - 2019-05-22

### Added
- Added per resource counts to tessen data collection.
- Added event processing counts to tessen data collection.
- Added ability to query for `Handlers` (individual and collections) from the GraphQL query endpoint.
- Added `/version` to retrieve the current etcd server/cluster version and the sensu-backend version.
- --etcd-cipher-suites option is now available for sensu-backend.
- Added the `--chunk-size` flag to `sensuctl * list` sub-commands

### Changed
- eventd and keepalived now use 1000 handlers for events.
- etcd database size and request size are now configurable.
- Most resources now use protobuf serialization in etcd.

### Fixed
- Only bury switchsets of checks that no longer have a TTL, in order to reduce
the number of write operations made to etcd.
- Fixed keepalives switchsets for entities with deregistration.
- Fixed continue token generation in namespace and user pagination.

## [5.7.0] - 2019-05-09

### Added
- Added a Windows service wrapper for sensu-agent. See
"sensu-agent service --help" for more information.

### Fixed
- Fixed `sensuctl` color output on Windows.
- Fixed a regression in `sensuctl cluster` json/wrapped-json output.
- Fixed a regression that caused listing objects for a given namespace to also
  include results from namespaces sharing a similar prefix.

## [5.6.0] - 2019-04-30

### Added
- Added filtering support to `sensuctl`. This feature only works against a
  `sensu-backend` with a valid enterprise license.
- Added fields getter functions for resources available via the REST API.
- Added the message bus to Tessend in order to track Tessen configuration changes from the API.
- Added a performance optimizing `Count()` function to the generic store.
- Added a hexadecimal Cluster ID title to the `sensuctl cluster health` and
`sensuctl cluster member-list` commands in tabular format.
- Added a `Header` field to the `HealthResponse` type returned by `/health`.

### Fixed
- Fixed the agent `--annotations` and `--labels` flags.

## [5.5.1] - 2019-04-15

### Changed
- Added parsing annoatations to sensu-agent, both from agent.yml and command line arguments
- Updated Go version from 1.11.4 to 1.12.3 for CI builds.
- Changed the 1.x `client` field to `source` in the 1.x compatible agent socket. The `client` field is now deprecated.
- Deprecated the agent TCP/UDP sockets in favor of the agent rest api.
- [GraphQL] Added mutation to create / update using wrapped resources.
- [GraphQL] Added field returning wrapped resource given ID.
- apid uses a new generic router for listing resources.
- The store uses the generic List function for listing resources.

### Fixed
- Fixed an issue where etcd watchers were used incorrectly. This was causing
100% CPU usage in some components, as they would loop endlessly trying to get
results from watchers that broke, due to their stream terminating. Other
components would simply stop updating. Watchers now get reinstated when the
client regains connectivity.
- Fixed the `/events/:entity` route in the REST API.
- Fixed a bug where the --labels arg was not working as expected in sensu-agent.

## [5.5.0] - 2019-04-03

### Added
- Added the TessenD daemon.
- Added an etcd watcher for tessen configuration.
- Added ring support for TessenD so that the service is invoked in a
round-robin fashion within a cluster.
- Added `tessen opt-in` command to `sensuctl`.
- Added `tessen opt-out` command to `sensuctl`.
- Added `tessen info` command to `sensuctl`.
- Added more verbose logging to indicate when a proxy request matches an entity according to its entity attributes.

### Removed
- Removed the unused etcd watcher for hook configurations.

### Fixed
- [Web] Ensure user chip is never rendered when creator is not present.

## [5.4.0] - 2019-03-27

### Added
- Add support for pagination to the API
- Add two new flags for `backend` daemon to optionally allow for separate TLS
  cert/key for dashboard. the flags are: `--dashboard-cert-file` and
  `--dashboard-key-file`. The dashboard will use the same TLS config of the API
  unless these new flags are specified.
- Added notion of asset collections to dashboard daemon
- Added a store for Tessen opt-in/opt-out configuration.
- Added /tessen GET and PUT endpoints to the API.
- Added queueing to the agent /events API

### Changed
- [Web] Updated dependencies that had warnings
- [Web] Updated dependency babel to ^7.4
- [Web] Updated UI library to ^3.8

### Fixed
- Fixed a bug in `sensuctl` where global/persistent flags, such as `--namespace`
  and `--config-dir`, would get ignored if they were passed after a sub-command
  local flag, such as `--format`.
- Fixed a bug in `sensuctl` where handlers and filters would only be deleted
  from the default namespace, unless a `--namespace` flag was specified.
- Fixed a bug where events could be stored without a timestamp.
- Fixed a bug where metrics could be persisted to etcd in some cases.
- Fixed a bug where agents would sometimes refuse to terminate on SIGTERM and
  SIGINT.
- Fixed a bug where agents would always try to reconnect to the same backend,
  even when multiple backends were specified. Agents will now try to connect to
  other backends, in pseudorandom fashion.
- [Web] Avoids crash when the creator of a check is inaccessible.
- [Api] Respond with 404 from the users endpoint when user for given name cannot
  be found.
- Commands wrap on the event details page and will display "-" if there is no
  command (keepalives)

## [5.3.0] - 2019-03-11

### Added
- Added additional check config and entity information to event details page.
- Fixed all known TLS vulnerabilities affecting the backend server:
    - TLS min version increased to 1.2
    - Removed ALL but perfect-forward-secrecy ciphers
- Removed requirement of specifying `--trusted-ca-file` when using TLS on backend
- Prevented backend from loading server TLS configuration for http client
- Enforced uniform TLS configuration for all three backend components (apid, agentd, dashboardd)
- Set http client timeout to 15 seconds for sensuctl
- Round robin scheduling is now fully functional.
- Web UI offline state detection and and alert banner.

### Changed
- Asset downloading now uses buffered I/O.

### Fixed
- Check results sent via the agent socket now support handlers.
- `sensuctl user list` can now output yaml and wrapped-json
- Fixed bug with how long commands were displayed on check details page.
- Assets downloads no longer specify a client timeout.
- Fixed a bug where agent entity subscriptions would be communicated to the
  backend incorrectly. Due to the scheduler using the subscriptions from the
  HTTP header, this does not have any effect on scheduling.
- Web - Fixes issue where timeout value was not displayed.
- Fixed bug with how long commands were displayed on check details page.

### Removed
- Removed the concept of "edition" and the edition header.

## [5.2.1] - 2019-02-11

### Fixed
- Fixed a regression in the agent that would not allow proxy checks to be
run for subsequent executions.
### Added
- Web UI - support for labels and annotations

## [5.2.0] - 2019-02-06

### Added
- Added support for the following TLS related options to `sensuctl`:
`--trusted-ca-file` and `--insecure-skip-tls-verify`. This allows sensuctl
users to use a self-signed certificate without adding it to the operating
system's CA store, either by explicitly trusting the signer, or by disabling
TLS hostname verification.
- Added a generic watcher in the store.
- Added `RemoveProvider` method to authenticator.
- Check output truncation support has been added. Check output can be truncated
by adjusting the max_output_size and discard_output properties.
- Added ability to silence/unsilence from the event details page.
- Added support for wrapped resources in the API with `sensuctl create` &
`sensuctl edit`.
- Web UI - platform version displays on the entity details page.
- Web UI - include proxy request configuration on check details page.
- Web UI - display deregistration config on the entity details page.

### Changed
- Removed unused workflow `rel_build_and_test` in CircleCI config.
- Moved the `Provider` interface to `api/core/v2` package.
- Moved the `Authenticator` interface to `backend/authentication` package.
- Updated confirmation messages for sensuctl commands: `Created`, `Deleted` and
`Updated` instead of `OK`.
- Exported some functions and methods in the CLI client.
- The API authenticator now identifies providers by their name only.

### Fixed
- Check TTL failure events are now much more reliable, and will persist even
in the presence cluster member failures and cluster restarts.
- Fix snakeCase version of keys in typeMap for acronyms.
- Fixed a bug in keepalive processing that could result in a crash.
- Pin childprocess to v0.9.0 in CircleCI so fpm can be installed.
- Substitutions applied to command & hooks are now omitted from events.
- Fixes a bug where generic store methods assumed a namespace was provided for non-namespaced resources.
- Keepalive and check TTL database state is now properly garbage-collected on
entity deletion.
- Fixed a bug where `sensuctl version` required configuration files to exist.
- Updates the copy on the confirm disable dialog to accurately reflect the
operation.

## [5.1.1] - 2019-01-24

### Added
- Added the notion of authentication providers.

### Changed
- Improved logging for errors in proxy check requests.
- Updated Go version from 1.10 to 1.11.4.
- Refactoring of the internal authentication mechanism into a `basic`
authentication provider.
- Modified private generic store methods as public functions.
- Improved logging for errors in proxy check requests.
- Updated Go version from 1.10 to 1.11.4.
- Changed keepalive event to include check.output

### Fixed
- Fixed a bug where `sensuctl edit` was not removing the temp file it created.
- Fixed a bug where adhoc checks were not retrieving asset dependencies.
- Fixed a bug where check updates would cause the check to immediately fire.
- Fixed a bug where a bad line in check output would abort metric extraction.
An error is now logged instead, and extraction continues after a bad line is encountered.
- Keepalive events will now continue to fire after cluster restarts.
- Fixed a panic in the dashboardd shutdown routine.
- Fixed a bug where deleting a non-existent entity with sensuctl would not return an error.
- Web UI - toolbar menu buttons now switch with dark theme.
- Web UI - some buttons easier to see with dark theme.
- Agents will now take proxy entity names into consideration when guarding
against duplicate check requests.

### Changed
- Improved logging for errors in proxy check requests.
- Updated Go version from 1.10 to 1.11.4.

## [5.1.0] - 2018-12-18

### Added
- Support for the trusted-ca-file and insecure-skip-tls-verify flags in
  sensu-agent. These flags have the same meaning and use as their sensu-backend
  counterparts.

### Changed
- Default location for sensu-backend data has changed from /var/lib/sensu to
  /var/lib/sensu/sensu-backend. See release notes for more information.

### Fixed
- Keepalive and check TTL failure events now fire continuously until resolved.
- Listing an empty set of assets now correctly returns [] instead of null.
- Fixed API endpoint used by the CLI to create hooks via the 'sensuctl create'
  command. It's now possible to create objects of type 'Hook' with this command
  again.
- Firefox status icons not fully rendering

## [5.0.1] - 2018-12-12

### Changed
- Added --etcd-advertise-client-urls options to docker-compose.yaml sensu-backend start command

### Fixed
- Prevent a panic when using an external etcd cluster.
- Silences List in web ui sorted by ascending order; defaults to descending
- Reduces shuffling of items as events list updates
- Fixed error in UI where status value could not be coerced
- Copy local environment variables into execution context when running checks
- Ensure environment variables are joined with a semicolon on Windows
- Command arguments are no longer needlessly escaped on Windows
- Backend environments are now included in handler & mutator execution requests.

## [5.0.0] - 2018-11-30

### Added
- Add the `etcd-advertise-client-urls` config attribute to sensu-backend
- Support for multiple API versions added to sensuctl create
- Support for metadata added to wrapped resources (yaml, wrapped-json)
- Added the backend configuration attributes `api-listen-address` & `api-url`.
- Adds feedback when rerunning check[s] in the web app

### Removed
- Check subdue functionality has been disabled. Users that have checks with
subdues defined should delete and recreate the check. The subdue feature was
found to have issues, and we are re-working the feature for a future release.
- Filter when functionality has been disabled. Users that have filters with
'when' properties defined should delete and recreate the filter. Filter when
uses the same facility as check subdue for handling time windows.
- Removed event.Hooks and event.Silenced deprecated fields
- Extensions have been removed until we have time to revisit the feature.

### Changed
- Assets and checks environments are now merged, with a preference given to the
  values coming from the check's environment.
- Assets and handlers environments are now merged, with a preference given to the
  values coming from the handler's environment.
- Assets and mutators environments are now merged, with a preference given to the
  values coming from the mutator's environment.
- Metadata from wrappers and resources is now merged, with a preference given to
the values coming from the wrapper. Labels and annotations are deep-merged.
- Round-robin scheduling has been temporarily disabled.
- The dashboard now uses the `api-url` configuration attribute to connect to the
API.

### Fixed
- Fixed several resource leaks in the check scheduler.
- Fixed a bug in the dashboard where entities could not be silenced.
- Fix the `sensuctl cluster health` command.
- Fixed issue filtering by status on the events page
- Fixed interactive operations on entities in the CLI
- Removed rerun and check links for keepalives on event details page.
- Web UI - Made silencing language more clear on Silences List page
- Fixed a bug where resources from namespaces that share a common prefix, eg:
  "sensu" and "sensu-devel", could be listed together.
- Fixed a bug in the agent where the agent would deadlock after a significant
period of disconnection from the backend.
- Fixed a bug where logging events without checks would cause a nil panic.
- Removed the ability to rerun keepalives on the events list page
- A panic in keepalive/check ttl monitors causing a panic.
- Monitors are now properly namespaced in etcd.
- Updating a users groups will no longer corrupt their password
- Prevent empty error messages in sensuctl.
- Fixed a bug where keepalive failures could be influenced by check TTL
successes, and vice versa.
- Fixed a bug where check TTL events were not formed correctly.
- Fixed a web-ui bug causing the app to crash on window resize in FireFox

### Breaking Changes
- The backend configuration attributes `api-host` & `api-port` have been
replaced with `api-listen-address`.

## [2.0.0-beta.8-1] - 2018-11-15

### Added
- Assets are included on check details page.
- Adds links to view entities and checks from the events page.
- Added an agent/cmd package, migrated startup logic out of agent main
- Improved debug logging in pipeline filtering.
- Add object metadata to entities (including labels).
- Add filter query support for labels.
- Add support for setting labels on agents with the command line.
- The sensuctl tool now supports yaml.
- Add support for `--all-namespaces` flag in `sensuctl extension list`
subcommand.
- Added functionality to the dynamic synthesize function, allowing it to
flatten embedded and non-embedded fields to the top level.
- Added the sensuctl edit command.
- Added javascript filtering.

### Removed
- Govaluate is no longer part of sensu-go.

### Fixed
- Display appropriate fallback when an entity's lastSeen field is empty.
- Silences List in web ui sorted by ascending order
- Sorting button now works properly
- Fixed unresponsive silencing entry form begin date input.
- Removed lastSeen field from check summary
- Fixed a panic on the backend when handling keepalives from older agent versions.
- Fixed a bug that would prevent some keepalive failures from occurring.
- Improved event validation error messages.
- Improved agent logging for statsd events.
- Fixues issue with tooltip positioning.
- Fixed bug with toolbar menus collapsing into the overflow menu
- The agent now reconnects to the backend if its first connection attempt
  fails.
- Avoid infinite loop when code cannot be highlighted.

### Changes
- Deprecated the sensu-agent `--id` flag, `--name` should be used instead.

### Breaking Changes
- Environments and organizations have been replaced with namespaces.
- Removed unused asset metadata field.
- Agent subscriptions are now specified in the config file as an array instead
  instead of a comma-delimited list of strings.
- Extended attributes have been removed and replaced with labels. Labels are
string-string key-value pairs.
- Silenced `id`/`ID` field has changed to `name`/`Name`.
- Entity `id`/`ID` field has changed to `name`/`Name`.
- Entity `class`/`Class` field has changed to `entity_class`/`EntityClass`.
- Check `proxy_entity_id`/`ProxyEntityID` field has changed to `proxy_entity_name`/`ProxyEntityName`.
- Objects containing both a `name`/`Name` and `namespace`/`Namespace` field have been
replaced with `metadata`/`ObjectMeta` (which contains both of those fields).
- Role-based access control (RBAC) has been completely redesigned.
- Filter and token substitution variable names now match API naming. Most names
that were previously UpperCased are now lower_cased.
- Filter statements are now called expressions. Users should update their
filter definitions to use this new naming.

## [2.0.0-beta.7-1] - 2018-10-26

### Added
- Asset functionality for mutators and handlers.
- Web ui allows publishing and unpublishing on checks page.
- Web ui allows publishing and unpublishing on check details page.
- Web ui code highlighting added.

### fixed
- fixes exception thrown when web ui browser window is resized.

## [2.0.0-beta.6-2] - 2018-10-22

### Added
- Add windows/386 to binary gcs releases
- TLS authentication and encryption for etcd client and peer communication.
- Added a debug log message for interval timer initial offset.
- Added a privilege escalation test for RBAC.

### Removed
- Staging resources and configurations have been removed from sensu-go.
- Removed handlers/slack from sensu/sensu-go. It can now be found in
sensu/slack-handler.
- Removed the `Error` store and type.

### Changed
- Changed sensu-agent's internal asset manager to use BoltDB.
- Changed sensuctl title colour to use terminal's configured default for bold
text.
- The backend no longer forcibly binds to localhost.
- Keepalive intervals and timeouts are now configured in the check object of
keepalive events.
- The sensu-agent binary is now located at ./cmd/sensu-agent.
- Sensuctl no longer uses auto text wrapping.
- The backend no longer requires embedded etcd. External etcd instances can be
used by providing the --no-embed option. In this case, the client will dial
the URLs provided by --listen-client-urls.
- The sensu-agent binary is now located at ./cmd/sensu-agent.
- Sensuctl no longer uses auto text wrapping.
- The backend no longer requires embedded etcd. External etcd instances can be
used by providing the --no-embed option. In this case, the client will dial
the URLs provided by --listen-client-urls.
- Deprecated daemon `Status()` functions and `/info` (`/info` will be
re-implemented in https://github.com/sensu/sensu-go/issues/1739).
- The sensu-backend flags related to etcd are now all prefixed with `etcd` and
the older versions are now deprecated.
- Web ui entity recent events are sorted by last ok.
- etcd is now the last component to shutdown during a graceful shutdown.
- Web ui entity recent events are sorted by last ok
- Deprecated --custom-attributes in the sensu-agent command, changed to
--extended-attributes.
- Interfaced command execution and mocked it for testing.
- Updated the version of `libprotoc` used to 3.6.1.

### Fixed
- Fixed a bug in `sensuctl configure` where an output format called `none` could
  be selected instead of `tabular`.
- Fixes a bug in `sensuctl cluster health` so the correct error is handled.
- Fixed a bug where assets could not extract git tarballs.
- Fixed a bug where assets would not install if given cache directory was a
relative path.
- Fixed a bug where an agent's collection of system information could delay
sending of keepalive messages.
- Fixed a bug in nagios perfdata parsing.
- Etcd client URLs can now be a comma-separated list.
- Fixed a bug where output metric format could not be unset.
- Fixed a bug where the agent does not validate the ID at startup.
- Fixed a bug in `sensuctl cluster health` that resulted in an unmarshal
error in an unhealthy cluster.
- Fixed a bug in the web ui, removed references to keepaliveTimeout.
- Keepalive checks now have a history.
- Some keepalive events were misinterpreted as resolution events, which caused
these events to be handled instead of filtered.
- Some failing keepalive events were not properly emitted after a restart of
sensu-backend.
- The check output attribute is still present in JSON-encoded events even if
empty.
- Prevent an empty Path environment variable for agents on Windows.
- Fixed a bug in `sensuctl check update` interactive mode. Boolean defaults
were being displayed rather than the check's current values.
- Use the provided etcd client TLS information when the flag `--no-embed-etcd`
is used.
- Increase duration delta in TestPeriodicKeepalive integration test.
- Fixed some problems introduced by Go 1.11.

### Breaking Changes
- Removed the KeepaliveTimeout attribute from entities.

## [2.0.0-beta.4] - 2018-08-14

### Added
- Added the Sensu edition in sensuctl config view subcommand.
- List the supported resource types in sensuctl.
- Added agent ID and IP address to backend session connect/disconnect logs
- Licenses collection for RHEL Dockerfiles and separated RHEL Dockerfiles.

### Changed
- API responses are inspected after each request for the Sensu Edition header.
- Rename list-rules subcommand to info in sensuctl role commmand with alias
for backward compatibility.
- Updated gogo/protobuf and golang/protobuf versions.
- Health API now returns etcd alarms in addition to cluster health.

### Fixed
- Fixed agentd so it does not subscribe to empty subscriptions.
- Rules are now implicitly granting read permission to their configured
environment & organization.
- The splay_coverage attribute is no longer mandatory in sensuctl for proxy
check requests and use its default value instead.
- sensu-agent & sensu-backend no longer display help usage and duplicated error
message on startup failure.
- `Issued` & `History` are now set on keepalive events.
- Resolves a potential panic in `sensuctl cluster health`.
- Fixed a bug in InfluxDB metric parsing. The timestamp is now optional and
compliant with InfluxDB line protocol.
- Fixed an issue where adhoc checks would not be issued to all agents in a
clustered installation.

### Breaking Changes
- Corrects the check field `total_state-change` json tag to `total_state_change`.

## [2.0.0-beta.3-1] - 2018-08-02

### Added
- Added unit test coverage for check routers.
- Added API support for cluster management.
- Added sensuctl cluster member-list command.
- Added Sensu edition detection in sensuctl.
- Added sensuctl cluster member-add command.
- Added API client support for enterprise license management.
- Added a header to API calls that returns the current Sensu Edition.
- Added sensuctl cluster health command.

### Changed
- The Backend struct has been refactored to allow easier customization in
enterprise edition.
- Use etcd monitor instead of in-memory monitor.
- Refactoring of the cmd package for sensuctl to allow easier customization in
the enterprise edition.
- Upgrade dep to v0.5.0
- Added cluster health information to /health endpoint in sensu-backend.

### Fixed
- Fixed `sensuctl completion` help for bash and zsh.
- Fixed a bug in build.sh where versions for Windows and Mac OS were not
generated correctly.
- Display the name of extensions with table formatting in sensuctl.
- Fixed TLS issue that occurred when dashboard communicated with API.
- Check TTL now works with round robin checks.
- Format string for --format flag help now shows actual arguments.
- Push the sensu/sensu:nightly docker image to the Docker Hub.
- Replaced dummy certs with ones that won't expire until 100 years in the
future.
- Fixed a bug where clustered round robin check execution executed checks
too often.
- Catch errors in type assertions in cli.
- Fixed a bug where users could accidentally create invalid gRPC handlers.

### Removed
- Removed check subdue e2e test.
- Removed unused Peek method in the Ring data structure.

### Breaking Changes
- Removed deprecated import command.

## [2.0.0-beta.2] - 2018-06-28

### Added
- Performed an audit of events and checks. Added `event.HasCheck()` nil checks
prior to assuming the existence of said check.
- Added a Create method to the entities api.
- Added the ability to set round robin scheduling in sensuctl
- Added Output field to GRPC handlers
- Additional logging around handlers
- Accept additional time formats in sensuctl
- Entities can now be created via sensuctl.
- Added the format `wrapped-json` to sensuctl `configure`, `list` and `info`
commands, which is compatible with `sensuctl create`.
- Added debug event log with all event data.
- Added yml.example configurations for staging backend and agents.
- Added test resources in `testing/config/resources.json` to be used in staging.
- Added all missing configuration options to `agent.yml.example` and
`backend.yml.example`.
- Added environment variables to checks.
- Added logging redaction integration test.
- Added check token substitution integration test.
- Added the `sensuctl config view` subcommand.
- Added extension service configuration to staging resources.
- Added some documentation around extensions.
- Added Dockerfile.rhel to build RHEL containers.

### Changed
- Upgraded gometalinter to v2.
- Add logging around the Sensu event pipeline.
- Split out the docker commands in build script so that building images and
  pushing can be done separately.
- Migrated the InfluxDB handler from the sensu-go repository to
github.com/nikkiki/sensu-influxdb-handler
- Entry point for sensu-backend has been changed to
  `github.com/sensu/sensu-go/cmd/sensu-backend`
- Don't allow unknown fields in types that do not support custom attributes
when creating resources with `sensuctl create`.
- Provided additional context to metric event logs.
- Updated goversion in the appveyor configuration for minor releases.
- Use a default hostname if one cannot be retrieved.
- Return an error from `sensuctl configure` when the configured organization
or environment does not exist.
- Remove an unnecessary parameter from sensuctl environment create.
- The profile environment & organization values are used by default when
creating a resource with sensuctl.
- Migrated docker image to sensu Docker Hub organization from sensuapp.
- Use the sensu/sensu image instead of sensu/sensu-go in Docker Hub.

### Fixed
- Prevent panic when verifying if a metric event is silenced.
- Add logging around the Sensu event pipeline
- Marked silenced and hooks fields in event as deprecated
- Fixed a bug where hooks could not be created with `create -f`
- Metrics with zero-values are now displayed correctly
- Fix handler validation routine
- Fixed a small bug in the opentsdb transformer so that it trims trailing
whitespace characters.
- Sensu-agent logs an error if the statsd listener is unable to start due to an
invalid address or is stopped due to any other error.
- Fixed a bug where --organization and --environment flags were hidden for all
commands
- Fix a bug where environments could not be created with sensuctl create
- StatsD listener on Windows is functional
- Add version output for dev and nightly builds (#1320).
- Improve git version detection by directly querying for the most recent tag.
- Fixed `sensuctl create -f` for `Role`
- Fixed `sensuctl create -f` for `Event`
- Added validation for asset SHA512 checksum, requiring that it be at least 128
characters and therefore fixing a bug in sensuctl
- Silenced IDs are now generated when not set in `create -f` resources
- API requests that result in a 404 response are now logged
- Fixed a bug where only a single resource could be created with
`sensuctl create` at a time.
- Fixed a bug where environments couldn't be deleted if there was an asset in
the organization they reside in.
- Dashboard's backend reverse proxy now works with TLS certs are configured.
- Fixed a bug with the IN operator in query statements.
- Boolean fields with a value of `false` now appear in json format (removed
`omitempty` from protobufs).
- The sensuctl create command no longer prints a spurious warning when
non-default organizations or environments are configured.
- When installing assets, errors no longer cause file descriptors to leak, or
lockfiles to not be cleaned up.
- Fixed a bug where the CLI default for round robin checks was not appearing.
- Missing custom attributes in govaluate expressions no longer result in
an error being logged. Instead, a debug message is logged.
- Update AppVeyor API token to enable GitHub deployments.
- Allow creation of metric events via backend API.
- Fixed a bug where in some circumstances checks created with sensuctl create
would never fail.
- Fixed a goroutine leak in the ring.
- Fixed `sensuctl completion` help for bash and zsh.

### Removed
- Removed Linux/386 & Windows/386 e2e jobs on Travis CI & AppVeyor
- Removed check output metric extraction e2e test, in favor of more detailed
integration coverage.
- Removed the `leader` package
- Removed logging redaction e2e test, in favor of integration coverage.
- Removed check token substitution e2e test, in favor of integration coverage.
- Removed round robin scheduling e2e test.
- Removed proxy check e2e test.
- Removed check scheduling e2e test.
- Removed keepalive e2e test.
- Removed event handler e2e test.
- Removed `sensuctl` create e2e tests.
- Removed hooks e2e test.
- Removed assets e2e test.
- Removed agent reconnection e2e test.
- Removed extensions e2e test.

## [2.0.0-beta.1] - 2018-05-07
### Added
- Add Ubuntu 18.04 repository
- Support for managing mutators via sensuctl.
- Added ability to sort events in web UI.
- Add PUT support to APId for the various resource types.
- Added flags to disable the agent's API and Socket listeners
- Made Changelog examples in CONTRIBUTING.md more obvious
- Added cli support for setting environment variables in mutators and handlers.
- Added gRPC extension service definition.
- The slack handler now uses the iconURL & username flag parameters.
- Support for nightlies in build/packaging tooling.
- Added extension registry support to apid.
- Added extension registry to the store.
- Add sensuctl create command.
- Adds a statsd server to the sensu-agent which runs statsd at a configurable
flush interval and converts gostatsd metrics to Sensu Metric Format.
- Add event filtering to extensions.
- Proper 404 page for web UI.
- Add sensuctl extension command.
- Add extensions to pipelined.
- Added more tests surrounding the sensu-agent's statsd server and udp port.
- Add the `--statsd-event-handlers` flag to sensu-agent which configures the
event handlers for statsd metrics.
- Add default user with username "sensu" with global, read-only permissions.
- Add end-to-end test for extensions.
- Add configuration setting for backend and agent log level.
- Add extension package for building third-party Sensu extensions in Go.
- Add the `--statsd-disable` flag to sensu-agent which configures the
statsd listener. The listener is enabled by default.
- Added an influx-db handler for events containing metrics.
- Add 'remove-when' and 'set-when' subcommands to sensuctl filter command.
- Added the Transformer interface.
- Added a Graphite Plain Text transformer.
- Add support for `metric_format` and `metric_handlers` fields in the Check and
CheckConfig structs.
- Add CLI support for `metric_format` and `metric_handlers` fields in `sensuctl`.
- Add support for metric extraction from check output for `graphite_plaintext`
transformer.
- Added a OpenTSDB transformer.
- Add support for metric extraction from check output for `opentsdb_line`
- Added a Nagios performance data transformer.
- Add support for metric extraction from check output for `nagios_perfdata`
- Added an InfluxDB Line transformer.
- Add support for metric extraction from check output for `influxdb_line`
transformer.
- Add e2e test for metric extraction.

### Changed
- Changed the maximum number of open file descriptors on a system to from 1024
(default) to 65535.
- Increased the default etcd size limit from 2GB to 4GB.
- Move Hooks and Silenced out of Event and into Check.
- Handle round-robin scheduling in wizardbus.
- Added informational logging for failed entity keepalives.
- Replaced fileb0x with vfsgen for bundling static assets into binary. Nodejs 8+
and yarn are now dependencies for building the backend.
- Updated etcd to 3.3.2 from 3.3.1 to fix an issue with autocompaction settings.
- Updated and corrected logging style for variable fields.
- Build protobufs with go generate.
- Creating roles via sensuctl now supports passing flags for setting permissions
  rules.
- Removed -c (check) flag in sensuctl check execute command.
- Fix a deadlock in the monitor.
- Don't allow the bus to drop messages.
- Events list can properly be viewed on mobile.
- Updated Sirupsen/logrus to sirupsen/logrus and other applicable dependencies using the former.
- Set default log level to 'warn'.
- Optimize check marshaling.
- Silenced API only accepts 'id' parameter on DELETE requests.
- Disable gostatsd internal metric collection.
- Improved log entries produced by pipelined.
- Allow the InfluxDB handler to parse the Sensu metric for an InfluxDB field tag
and measurement.
- Removed organization and environment flags from create command.
- Changed `metric_format` to `output_metric_format`.
- Changed `metric_handlers` to `output_metric_handlers`.

### Fixed
- Terminate processes gracefully in e2e tests, allowing ports to be reused.
- Shut down sessions properly when agent connections are disrupted.
- Fixed shutdown log message in backend
- Stopped double-writing events in eventd
- Agents from different orgs/envs with the same ID connected to the same backend
  no longer overwrite each other's messagebus subscriptions.
- Fix the manual packaging process.
- Properly log the event being handled in pipelined
- The http_check.sh example script now hides its output
- Silenced entries using an asterisk can be deleted
- Improve json unmarshaling performance.
- Events created from the metrics passed to the statsd listener are no longer
swallowed. The events are sent through the pipeline.
- Fixed a bug where the Issued field was never populated.
- When creating a new statsd server, use the default flush interval if given 0.
- Fixed a bug where check and checkconfig handlers and subscriptions are null in rendered JSON.
- Allow checks and hooks to escape zombie processes that have timed out.
- Install all dependencies with `dep ensure` in build.sh.
- Fixed an issue in which some agents intermittently miss check requests.
- Agent statsd daemon listens on IPv4 for Windows.
- Include zero-valued integers in JSON output for all types.
- Check event entities now have a last_seen timestamp.
- Improved silenced entry display and UX.
- Fixed a small bug in the opentsdb transformer so that it trims trailing
whitespace characters.

## [2.0.0-nightly.1] - 2018-03-07
### Added
- A `--debug` flag on sensu-backend for enabling a pprof HTTP endpoint on localhost.
- Add CLI support for adhoc check requests.
- Check scheduler now handles adhoc check requests.
- Added `set-FIELD` and `remove-FIELD` commands for all updatable fields
of a check. This allows updating single fields and completely clearing out
non-required fields.
- Add built-in only_check_output mutator to pipelined.
- Allow publish, cron, ttl, timeout, low flap threshold and more fields to be
set when importing legacy settings.
- Add CPU architecture in system information of entities.
- The `sensuctl user change-password` subcommand now accepts flag parameters.
- Configured and enabled etcd autocompaction.
- Add event metrics type, implementing the Sensu Metrics Format.
- Agents now try to reconnect to the backend if the connection is lost.
- Added non-functional selections for resolving and silencing to web ui
- Add LastOk to check type. This will be updated to reflect the last timestamp
of a successful check.
- Added GraphQL explorer to web UI.
- Added check occurrences and occurrences_watermark attributes from Sensu 1.x.
- Added issue template for GitHub.
- Added custom functions to evaluate a unix timestamp in govaluate.

### Changed
- Refactor Check data structure to not depend on CheckConfig. This is a breaking
change that will cause existing Sensu alpha installations to break if upgraded.
This change was made before beta release so that further breaking changes could
be avoided.
- Make indentation in protocol buffers files consistent.
- Refactor Hook data structure. This is similar to what was done to Check,
except that HookConfig is now embedded in Hook.
- Refactor CheckExecutor and AdhocRequestExecutor into an Executor interface.
- Changed the sensu-backend etcd flag constants to match the etcd flag names.
- Upgraded to Etcd v3.3.1
- Removed 3DES from the list of allowed ciphers in the backend and agent.
- Password input fields are now aligned in  `sensuctl user change-password`
subcommand.
- Agent backend URLs without a port specified will now default to port 8081.
- Travis encrypted variables have been updated to work with travis-ci.org
- Upgraded all builds to use Go 1.10.
- Use megacheck instead of errcheck.
- Cleaned agent configuration.
- We no longer duplicate hook execution for types that fall into both an exit
code and severity (ex. 0, ok).
- Updated the sensuctl guidelines.
- Changed travis badge to use travis-ci.org in README.md.
- Govaluate's modifier tokens can now be optionally forbidden.
- Increase the stack size on Travis CI.
- Refactor store, queue and ring interfaces, and daemon I/O details.
- Separated global from local flags in sensuctl usage.

### Fixed
- Fixed a bug in time.InWindow that in some cases would cause subdued checks to
be executed.
- Fixed a bug in the HTTP API where resource names could not contain special
characters.
- Resolved a bug in the keepalive monitor timer which was causing it to
erroneously expire.
- Resolved a bug in how an executor processes checks. If a check contains proxy
requests, the check should not duplicately execute after the proxy requests.
- Removed an erroneous validation statement in check handler.
- Fixed HookList `hooks` validation and updated `type` validation message to
allow "0" as a valid type.
- Events' check statuses & execution times are now properly added to CheckHistory.
- Sensu v1 Check's with TTL, timeout and threshold values can now be imported
correctly.
- Use uint32 for status so it's not empty when marshalling.
- Automatically create a "default" environment when creating a new organization.

## [2.0.0-alpha.17] - 2018-02-13
### Added
- Add .gitattributes file with merge strategy for the Changelog.
- Context switcher added for dashboard.
- Add API support for adhoc check requests.
- Check scheduler now supports round-robin scheduling.
- Added better error checking for CLI commands and support for mutually
exclusive fields.
- Added `--interactive` flag to CLI which is required to run interactive mode.
- Added CLI role rule-add Organization and Environment interactive prompts.
- Added events page list and simple buttons to filter

### Changed
- Silenced `begin` supports human readable time (Format: Jan 02 2006 3:04PM MST)
in `sensuctl` with optional timezone. Stores the field as unix epoch time.
- Increased the timeout in the store's watchers tests.
- Incremental retry mechanism when waiting for agent and backend in e2e tests.
- Renamed CLI asset create interactive prompt "Org" to "Organization".

### Fixed
- Fixed required flags in `sensuctl` so requirements are enforced.
- Add support for embedded fields to dynamic.Marshal.

## [2.0.0-alpha.16] - 2018-02-07
### Added
- Add an e2e test for proxy check requests.
- Add integration tests to our CI.
- Context switcher added for dashboard
- Add api support for adhoc check requests.

### Fixed
- Tracks in-progress checks with a map and mutex rather than an array to
increase time efficiency and synchronize goroutines reading from and writing
to that map.
- Fixed a bug where we were attempting to kill processes that had already
finished before its allotted execution timeout.
- Fixed a bug where an event could erroneously be shown as silenced.
- Properly log errors whenever a check request can't be published.
- Fixed some build tags for tests using etcd stores.
- Keepalive monitors now get updated with changes to a keepalive timeout.
- Prevent tests timeout in queue package
- Prevent tests timeout in ring package
- Fixed a bug in the queue package where timestamps were not parsed correctly.
- Fixed Ring's Next method hanging in cases where watch events are not propagated.

### Changed
- Queues are now durable.
- Refactoring of the check scheduling integration tests.
- CLI resource delete confirmation is now `(y/N)`.

### Removed
- Dependency github.com/chzyer/readline

## [2.0.0-alpha.15] - 2018-01-30
### Added
- Add function for matching entities to a proxy check request.
- Added functions for publishing proxy check requests.
- Added proxy request validation.
- CLI functionality for proxy check requests (add set-proxy-requests command).
- Entities have been added to the state manager and synchronizer.
- Added package leader, for facilitating execution by a single backend.
- Proxy check requests are now published to all entities described in
`ProxyRequests` and `EntityAttributes`.
- Add quick navigation component for dashboard

### Changed
- Govaluate logic is now wrapped in the `util/eval` package.
- Cron and Interval scheduling are now mutually exclusive.

### Fixed
- Fixed a bug where retrieving check hooks were only from the check's
organization, rather than the check's environment, too.

## [2.0.0-alpha.14] - 2018-01-23
### Added
- Add `Timeout` field to CheckConfig.
- CLI functionality for check `Timeout` field.
- Add timeout support for check execution.
- Add timeout support for check hook execution.
- Token substitution is now available for check hooks
- Add an e2e test for logging redaction
- Support for `When` field in `Filter` which enables filtering based on days
and times of the week.
- New gRPC inspired GraphQL implementation. See
[graphql/README](backend/apid/graphql/README.md) for usage.
- Support for TTLs in check configs to monitor stale check results.

### Changed
- Moved monitor code out of keepalived and into its own package.
- Moved KeyBuilder from etcd package to store package.

## [2.0.0-alpha.13] - 2018-01-16
### Added
- Logging redaction for entities

### Fixed
- Fixed e2e test for token substitution on Windows
- Fixed check subdue unit test for token substitution on Windows
- Consider the first and last seconds of a time window when comparing the
current time
- Fixed Travis deploy stage by removing caching for $GOPATH
- Parse for [traditional cron](https://en.wikipedia.org/wiki/Cron) strings, rather than [GoDoc cron](https://godoc.org/github.com/robfig/cron) strings.

### Changed
- Removed the Visual Studio 2017 image in AppVeyor to prevent random failures
- Made some slight quality-of-life adjustments to build-gcs-release.sh.

## [2.0.0-alpha.12] - 2018-01-09
### Added
- Add check subdue mechanism. Checks can now be subdued for specified time
windows.
- Silenced entries now include a `begin` timestamp for scheduled maintenance.
- Store clients can now use [watchers](https://github.com/sensu/sensu-go/pull/792) to be notified of changes to objects in the store.
- Add check `Cron` field. Checks can now be scheduled according to the cron
string stored in this field.
- Add a distributed queue package for use in the backend.
- Token substitution is now available for checks.
- CLI functionality for check `Cron` field.
- Add an e2e test for cron scheduling.
- Add an e2e test for check hook execution.

## [2.0.0-alpha.11] - 2017-12-19
### Breaking Changes
- The `Source` field on a check has been renamed to `ProxyEntityID`. Any checks
using the Source field will have to be recreated.

### Added
- Silenced entries with ExpireOnResolve set to true will now be deleted when an
event which has previously failing was resolved
- TCP/UDP sockets now accept 1.x backward compatible payloads. 1.x Check Result gets translated to a 2.x Event.
- Custom attributes can be added to the agent at start.
- New and improved Check Hooks are implemented (see whats new about hooks here: [Hooks](https://github.com/sensu/sensu-alpha-documentation/blob/master/08-hooks.md))
- Add check subdue CLI support.

### Changed
- Avoid using reflection in time.InWindows function.
- Use multiple parallel jobs in CI tools to speed up the tests
- Pulled in latest [github.com/coreos/etcd](https://github.com/coreos/etcd).
- Includes fix for panic that occurred on shutdown.
- Refer to their
[changelog](https://github.com/gyuho/etcd/blob/f444abaae344e562fc69323c75e1cf772c436543/CHANGELOG.md)
for more.
- Switch to using [github.com/golang/dep](https://github.com/golang/dep) for
managing dependencies; `vendor/` directory has been removed.
- See [README](README.md) for usage.

## [2.0.0-alpha.10] - 2017-12-12
### Added
- End-to-end test for the silencing functionality
- Silenced events are now identified in sensuctl

### Changed
- Events that transitioned from incidents to a healthy state are no longer
filtered by the pipeline
- Errcheck was added to the build script, and the project was given a once-over
to clean up existing errcheck lint.
- Creating a silenced entry via sensuctl no longer requires an expiry value

### Fixed
- Entities can now be silenced using their entity subscription
- Fixed a bug in the agent where it was ignoring keepalive interval and timeout
settings on start
- Keepalives now alert when entities go away!
- Fixed a bug in package dynamic that could lead to an error in json.Marshal
in certain cases.
- Fixed an issue in keepalived to handle cases of nil entities in keepalive
messages

## [2.0.0-alpha.9] - 2017-12-5
### Added
- Proxy entities are now dynamically created through the "Source" attribute of a
check configuration
- Flag to sensuctl configure allowing it to be configured non-interactively
(usage: --non-interactive or -n)
- New function SetField in package dynamic, for setting fields on types
supporting extended attributes.
- Automatically append entity:entityID subscription for agent entities
- Add silenced command to sensuctl for silencing checks and subscriptions.
- Add healthz endpoint to agent api for checking agent liveness.
- Add ability to pass JSON event data to check command STDIN.
- Add POST /events endpoint to manually create, update, and resolve events.
- Add "event resolve" command to sensuctl to manually resolve events.
- Add the time.InWindow & time.InWindows functions to support time windows, used
in filters and check subdue

### Fixed
- Fixed a bug in how silenced entries were deleted. Only one silenced entry will
be deleted at a time, regardless of wildcard presence for subscription or check.

## [2.0.0-alpha.8] - 2017-11-28
### Added
- New "event delete" subcommand in sensuctl
- The "Store" interface is now properly documented
- The incoming request body size is now limited to 512 KB
- Silenced entries in the store now have a TTL so they automatically expire
- Initial support for custom attributes in various Sensu objects
- Add "Error" type for capturing pipeline errors
- Add registration events for new agents
- Add a migration tool for the store directly within sensu-backend

### Changed
- Refactoring of the sensu-backend API
- Modified the description for the API URL when configuring sensuctl
- A docker image with the master tag is built for every commit on master branch
- The "latest" docker tag is only pushed once a new release is created

### Fixed
- Fix the "asset update" subcommand in sensuctl
- Fix Go linting in build script
- Fix querying across organizations and environments with sensuctl
- Set a standard redirect policy to sensuctl HTTP client

### Removed
- Removed extraneous GetEnv & GetOrg getter methods<|MERGE_RESOLUTION|>--- conflicted
+++ resolved
@@ -8,7 +8,6 @@
 
 ## Unreleased
 
-<<<<<<< HEAD
 ### Security
 - Migrated the package dgrijalva/jwt-go to golang-jwt/jwt to address [CVE-2020-26160](https://github.com/advisories/GHSA-w73w-5m7g-f7qc)
 
@@ -36,7 +35,6 @@
 
 ### Changed
 - Upgraded Go version from 1.16.5 to 1.17.1.
-=======
 ### Fixed
 - Fixed a crash when running the backend on `darwin/arm64` when compressing a
 wrapped resource.
@@ -46,7 +44,6 @@
 ### Added
 - Added `sensu_go_agentd_event_bytes` & `sensu_go_store_event_bytes` summary
 metrics to the `/metrics` endpoint.
->>>>>>> 9b0cae89
 
 ## [6.4.1] - 2021-08-24
 
