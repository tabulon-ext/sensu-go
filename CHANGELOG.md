# Changelog
All notable changes to this project will be documented in this file.

The format is based on [Keep a Changelog](http://keepachangelog.com/en/1.0.0/)
and this project adheres to [Semantic
Versioning](http://semver.org/spec/v2.0.0.html).

<<<<<<< HEAD
## Unreleased
### Added
- A warning is now logged when a runtime asset was requested but does not exist.
- Added Prometheus transformer for extracting metrics from check output
using the Prometheus Exposition Text Format.

### Changed
- The trusted CA file is now used for agent-side asset retrieval.
=======
## [5.21.2] - 2020-08-31
>>>>>>> c1fb790a

### Fixed
- Failed check events now get written to the event log file.

<<<<<<< HEAD
## [6.0.0] - 2020-08-04

### Added
- Log a warning when secrets cannot be sent to an agent because mTLS is not
enabled.
- Added the is_silenced boolean key to event.Check object.

### Fixed
- Clarifies wording around a secret provider error message.
- Logs and returns an error if a mutator cannot be found.
- User-Agent header is only set on new client creation rather than on each
request.
- Fixed a bug where highly concurrent event filtering could result in a panic.
- Fixed a bug where nil labels or annotations in an event filtering context
would result in a bad user experience, with the user having to explicitly
check if the annotations or labels are undefined. Now, the user is guaranteed
that labels and annotations are always defined, though they may be empty.
- Automatically capitalize the roleRef and subject types in ClusterRoleBindings
and RoleBindings.
- Log the proper CA certificate path in the error message when it can't be
properly parsed by the agent.
- Fix the log entry field for the check's name in schedulerd.
- Store fewer keys in etcd for agents.
- Keepalive and round robin scheduling leases are now dealt with more efficiently.

### Breaking
- The web interface is now a standalone product and no longer distributed
inside the sensu-backend binary. Refer to https://github.com/sensu/web for
more.
- The database schema for entities has changed. After upgrading, users will not
be able to use their database with older versions of Sensu.
- After initial creation, sensu-agent entity configuration cannot be changed
by modifying the agent's configuration file.

### Changed
- Entities are now stored as two separate data structures, in order to optimize
data access patterns.
- The `dead` and `handleUpdate` methods in keepalived now use `EntityConfig` and
`EntityState` respectively.
- The `dead()` and `createProxyEntity()` methods in eventd now use
  `corev3.EntityConfig` and `corev3.EntityState`.
- sensu-agent configuration can now be managed via the HTTP API.
- ClusterRoleBinding and RoleBinding subjects names can now contain any unicode
characters.
- Enriches output of `sensuctl asset add` with help usage for how to use the runtime asset.
- Unless the entity is a proxy entity, updates to entities now ignore state
  related fields.
- Upgraded Go version from 1.13.7 to 1.13.15.
- Upgraded etcd version from 3.3.17 to 3.3.22.

=======
>>>>>>> c1fb790a
## [5.21.1] - 2020-08-05

### Changed
- Improves logging around the agent websocket connection.

### Fixed
- Fixed potential Web UI crash when fetching events in namespace with > 1000 events.
- Errors produced in the agent by assets, check validation, token substitution,
and event unmarshaling are logged once again.

## [5.21.0] - 2020-06-10

### Added
- Added `SENSU_LICENSE_FILE` environment variable to handler executions.
- Added the `sensuctl user hash-password` command to generate password hashes
- Added the ability to reset passwords via the backend API & `sensuctl user
reset-password`
- The user resource now has a `password_hash` field to specify the password
hash, in place of the cleartext password
- Added the beginnings of the core/v3 API.
- Added automatically generated tests for the core/v2 API.

### Changed
- `sensu-agent`'s default log level is now `info` instead of `warn`.
- `sensuctl command exec` now spawns the plugin directly instead of going
  through a sub-shell.

### Fixed
- The password verification logic when running `sensuctl user change-password`
has been moved from sensuctl to the backend API.
- Errors while publishing proxy check requests do not block scheduling for other
entities.
- Listing namespaces in sensuctl with `--chunk-size` now works properly.
- Prevent the agent from immediately exiting in certain scenarios where
components are disabled.
- Fixed an issue where a GraphQL query could fail when querying a namespace
containing event data in excess of 2GBs.
- Deregistration events now contain a timestamp.
- Checks configured with missing hooks no longer cause the agent to crash.

## [5.20.2] - 2020-05-26

### Added
- Added the username as a field to the API request logger.

### Changed
- The Process struct only contains the name of the process.

### Fixed
- The proper libc implementation is now displayed for Ubuntu entities.
- Add validation for subjects in RBAC RoleBinding and ClusterRoleBinding.
- Fixed a bug where single-letter subscriptions were not allowed, even though
they were intended to be.
- Fix retrieving command assets from bonsai.

## [5.20.1] - 2020-05-15
*No changelog for this release.*

### Added
- Added the ability to omit types from sensuctl dump when using the "all" flag.

### Fixed
- Fixed a bug in sensuctl dump where duplicate resource names could be specified.

## [5.20.0] - 2020-05-12

### Added
- Added ability to make the Resty HTTP Timeout configurable.
- Added the `event.is_silenced` & `event.check.is_silenced` field selectors.
- Added `processes` field to the system type to store agent local processes (commercial feature).
- Users can now increment the logging level by sending SIGUSR1 to the
sensu-backend or sensu-agent process.
- Added a new `sensuctl describe-type` command to list all resource types.
- Added `labels` and `annotations` as backend config options.
- Added token substitution for assets.
- Added `Edition` field to version information.
- Added `GoVersion` field to version information.
- Assets paths are now accessible to consumers via an environment variable.
- Added a helper function to token substitution to retrieve an asset path.
- Windows agent now has log rotation capabilities.
- [Web] Added check hook output to event details page.

### Changed
- Warning messages from Resty library are now suppressed in sensuctl.
- Notepad is now the default editor on Windows, instead of vi.
- [Web] Any leading and trailing whitespace is now trimmed from the username
when authenticating.
- [Web] A toast is now displayed when a user attempts to delete an event but
does not have appropriate authorization.
- [Web] Only the first five groups a user belongs to are displayed in the
preferences dialog. Showing too many made it difficult for users to locate the
sign-out button.

### Fixed
- Windows agent now accepts and remembers arguments passed to 'service run' and
'service install'.
- Windows agent synchronizes writes to its log file, ensuring that file size
will update with every log line written.
- Windows agent now logs to both console and log file when 'service run' is used.
- [Web] Fixed issue where the de-registration handler would always show up as
undefined on the entity details page.

## [5.19.3] - 2020-04-30

### Added
- Added a `timeout` flag to `sensu-backend init`.
- [Web] Added the ability for labels and annotations with links to images to be
displayed inline.
- [Web] Added additional modes for those with colour blindness.
- Added support for restarting the backend via SIGHUP. Config reloading is not
supported yet.

### Changed
- Removed deprecated flags in `sensuctl silenced update` subcommand.
### Fixed
- `sensu-backend init` now logs any TLS failures encountered.
- Fixes a bug in multi-line metric extraction that appeared in windows agents.
- Fixed an authn bug where sensu-backend would restart when agents disconnect.
- Fixed a bug where check state and last_ok were not computed until the second
instance of the event.
- Fix the validation for env_vars to allow the equal sign in values.
- Log to the warning level when an asset is not installed because none of the
filters matched.
- Return underlying errors when fetching an asset.
- Fixed a bug where the etcd event store would return prefixed matches rather than exact matches when getting events by entity.
- `sensuctl logout` now resets the TLS configuration.
- [Web] Fixes issue where labels with links could lead to a crash.
- Added a global rate limit for fetching assets so that asset retries are not abusive (can be
configured using `--assets-rate-limit` and `--assets-burst-limit` on the agent and backend).
- [Web] Fixed an issue where trying to use an unregistered theme could lead to a
crash.
- Fixed a bug that would cause the backend to crash.
- Fixed a bug that would cause messages like "unary invoker failed" to appear
in the logs.
- Fixed several goroutine leaks.
- Fixed a bug that would cause the backend to crash when the etcd client got an
error saying "etcdserver: too many requests".

## [5.19.2] - 2020-04-27
*No changelog for this release.*

## [5.19.1] - 2020-04-13

### Fixed
- Require that pipe handlers have a command set.
- The config file default path is now shown in the help for sensu-backend start
and sensu-agent start.
- Keepalives can now be published via the HTTP API.
- Token substitution templates can now express escape-quoted strings.
- [Web] Fixes issue where labels with links could lead to a crash.
- Fixed a bug where keepalives would not always fire correctly when using
the postgres event store.
- The REST API now uses a timeout of 3 seconds by default when querying
etcd health.
- sensu-agent will not longer allow configuring keepalive timeouts less than
the keepalive interval.
- Eventd can no longer mistake keepalive events for checks with TTL.
- Keepalives now generate a new event UUID for each keepalive failure event.
- Agents now correctly reset keepalive switches on reconnect, fixing a bug
where old keepalive timeout settings would persist too long.
- The system's libc_type attribute is now populated on alpine containers.

## [5.19.0] - 2020-03-26

### Added
- The `sensu.io/managed_by` label is now automatically applied to resources
created via `sensuctl create`.
- Added `created_by` to object metadata and populate that field via the HTTP API.
- Added agent discovery of libc type, VM system/role, and cloud provider.
- Added `float_type` field to system type to store which float type (softfloat,
hardfloat) a system is using.
- Additional Tessen resource metrics can now be registered at runtime.
- Added a generic client POST function that can return the response.
- Tessen now reports the type of store used for events ("etcd or "postgres").

### Changed
- Updated the store so that it may _create_ wrapped resources.
- Bonsai client now logs at debug level instead of info level.
- The dashboard service now returns an error if the client User-Agent is curl
or sensuctl. This should prevent users from using the dashboard port by
mistake.

### Fixed
- Fixed a bug where the agent could connect to a backend using a namespace that
doesn't exist.
- Subscriptions can no longer be empty strings (#2932)
- The proper HTTP status codes are returned for unauthenticated & permission
denied errors in the REST API.

## [5.18.1] - 2020-03-10

### Fixed
- Check history is now in FIFO order, not ordered by executed timestamp.
- Fixed bug where flapping would incorrectly end when `total_state_change` was
  below `high_flap_threshold` instead of below `low_flap_threshold`.
- sensu-backend no longers hang indefinitely if a file lock for the asset
manager cannot be obtained, and returns instead an error after 60 seconds.
- Stopped using the etcd embedded client, which seems to trigger nil pointer
panics when used against an etcd that is shutting down.
- 64-bit align the `Resource` struct in the store cache to fix a crash on
32-bit systems.
- Fixed a bug where sensu-backend would restart when agents disconnect.

## [5.18.0] - 2020-02-24

### Added
- Added the `/version` API in sensu-agent.
- Indicate in log messages which filter dropped an event.

### Fixed
- sensuctl now supports the http_proxy, https_proxy, and no_proxy environment
variables.
- returns 401 instead of 500 when issues occur refreshing the access token.
- Support Bonsai assets versions prefixed with the letter `v`.
- Fixed a bug where wrapped resources were not getting their namespaces set by
the default sensuctl configuration.
- read/writes `initializationKey` to/from `EtcdRoot`, while support legacy as fallback (read-only)
- check for a non-200 response when fetching assets
- `/silenced` now supports API filtering (commercial feature).
- Fixed event payload validation on the backend events API to validate the
payload with the URL parameters on the /events/:entity/:check endpoint and
reject events that do not match.
- The `auth/test` endpoint now returns the correct error messages.
- The `log-level` configuration option is now properly applied when running the
Sensu Agent Windows service.

### Changed
- Updated Go version from 1.13.5 to 1.13.7.
- Default `event.entity.entity_class` to `proxy` in the POST/PUT `/events` API.
- Proxy entities are now automatically created when events are published with an
entity that does not exist.

## [5.17.2] - 2020-02-19

### Fixed

- Fixed a bug where on an internal restart, enterprise HTTP routes could fail
to intialize.

## [5.17.1] - 2020-01-31

### Fixed
- Cluster configuration of sensuctl should be reset when `configure` is called.
- Some namespaces would not appear in the curated namespace functionality under
certain circonstances.
- Fix a bug with tar assets that contain hardlinked files.
- Assets name may contain capital letters.
- When `--trusted-ca-file` is used to configure sensuctl, it now detects and saves
the absolute file path in the cluster config.
- [Web] Changing order on event list will no longer cause filters to be reset.
- [Web] URLs inside annotations are now rendered as links.

## [5.17.0] - 2020-01-28

### Added
- Added the secrets provider interface and secrets provider manager to be used
by commercial secrets providers. Implemented for checks, mutators, and handlers.
- Added the `secrets` field to checks, mutators, and handlers.
- Added the `keepalive-handlers` configuration flag on the agent to specify the
entity's keepalive handlers.
- Added `event.entity.name` as a supported field selector.

### Fixed
- Fixed a memory leak in the entity cache.
- [Web] Labels with links can now be followed.
- [Web] Fixed a inconsistent crash that occurred in Firefox browsers.
- [Web] Fixed bug where event history was duplicated in the event timeline
chart.
- [Web] Fixed issue where silenced entries with a start date would result in a
crash.
- Fixed a bug where `sensuctl entity delete` was not returning an error
when attempting to delete a non-existent entity.
- sensuctl command assets installed via Bonsai will now use the "sensuctl"
namespace.
- Fixed a memory leak in the entity cache
- Users with implicit permissions to a namespace can now display resources
within that namespace via the Web UI.
- Explicit access to namespaces can only be granted via cluster-wide RBAC
resources.
- Split rules ClusterRole and Role verbs, resources and resource names on comma.
- Add support for the `--format` flag in the `sensuctl command list` subcommand.
- Namespace can be ommited from event when performing an HTTP POST request to
the `/events` endpoint.
- Fixed a bug where failing check TTL events could occur event if keepalive
failures had already occurred.

## [5.16.1] - 2019-12-18

### Fixed
- Initialize the sensu_go_events_processed counter with the `success` label so
it's always displayed.
- Fixed a performance regression that was introduced in 5.15.0, which would
cause the API to timeout past 20k agent sessions.

## [5.16.0] - 2019-12-11

### Added
- Display the JWT expiration Unix timestamp in `sensuctl config view`.
- Added the 'sensu-backend init' subcommand.
- Added a new flag, --etcd-client-urls, which should be used with sensu-backend
when it is not operating as an etcd member. The flag is also used by the new
sensu-backend init tool.
- Added the cluster's distribution to Tessen data.
- Added a new field, ClusterIDHex, to the ClusterHealth datatype.
- Added the `--etcd-discovery` and `--etcd-discovery-srv` flags to
`sensu-backend`. These are used to take advantage of the embedded etcd's
auto-discovery features.
- Added `--keepalive-critical-timeout` to define the time after which a
critical keepalive event should be created for an agent.
- Added `--keepalive-warning-timeout` which is an alias of `--keepalive-timeout`
for backwards compatibility.

### Fixed
- Add a timeout to etcd requests when retrieving the nodes health.
- Show the correct default value for the format flag in `sensuctl dump` help
usage.
- Installing sensuctl commands via Bonsai will now check for correct labels
before checking if the asset has 1 or more builds.
- Listing assets with no results returns an empty array.
- Fixed a panic that could occur when creating resources in a namespace that
does not exist.
- [Web] Links to documentation now point to the version of the product being run
instead of the latest; helpful when running an older version of Sensu.
- Fixed issue where keepalive events and events created through the agent's
socket interface could be missing a namespace.
- Fixed an issue where 'sensuctl cluster health' would hang indefinitely.
- Fixed several issues around the metadata of resources encoded using the
wrapped-json format, where the metadata would go missing when listing
resources or prevent resources from being created.

### Changed
- The backend will no longer automatically be seeded with a default admin
username and password. Users will need to run 'sensu-backend init' on every
new installation.
- Several deprecated flags were removed from sensu-backend.
- [Web] Changes to navigation. The app bar has been replaced by an omnipresent
drawer increasing the available space for content. Additionally, each page now
includes breadcrumbs.
- [Web] Switching namespaces is easier than ever, with the new and improved
switcher. The new component can be accessed from the drawer or with the shortcut
ctrl+k. For those with many namespaces the switcher now includes fuzzy search
and improved keyboard navigation.
- 'sensuctl cluster health' will now use a 3s timeout when gathering cluster
health information.
- 'sensuctl cluster health' now collects cluster health information concurrently.

## [5.15.0] - 2019-11-18

### Fixed
- Added better error logging for mutator execution.
- Fixed the order of flap detection weighting for checks.
- The pprof server now only binds to localhost.

### Added
- Added the `APIKey` resource and HTTP API support for POST, GET, and DELETE.
- Added sensuctl commands to manage the `APIKey` resource.
- Added support for api keys to be used in api authentication.
- Added support for sensu-backend service environment variables.
- Added support for timezones in check cron strings.
- Added support for extending sensuctl support with commands.

### Changed
- Moved `corev2.BonsaiAsset` to `bonsai.Asset` and moved
`corev2.OutdatedBonsaiAsset` to `bonsai.OutdatedAsset` along with subsequent
bonsai package refactors.
- Colons and periods are now allowed to be used in all resource names, with
the exception of users.

## [5.14.2] - 2019-11-04

### Changed
- Upgraded etcd to 3.3.17
- Listing namespaces is now done implicitly based on access to resources within
a namespace. Users will no longer be able to list all namespaces by default, in
new installations. Existing installations will function as before. Operators can
change to the new behaviour, by modifying the system:user role.

### Fixed
- As a result of upgrading etcd, TLS etcd clients that lose their connection will
successfully reconnect when using --no-embed-etcd.
- Check TTL switches are now correctly buried when associated events and entities
are deleted.
- Keepalive switches are now correctly buried when the keepalive event is deleted.
- Sensu now uses far fewer leases for keepalives and check TTLs, resulting in a
stability improvement for most deployments.
- Fixed a minor UX issue in interactive filter commands in sensuctl.
- Silences now successfully apply to proxy entities where the check doesn't contain
  the same subscriptions as the entity (#3356)

## [5.14.1] - 2019-10-16

### Added
- Added prometheus gauges for check schedulers.

### Fixed
- Opening an already open Bolt database should not cause sensu-agent to hang
indefinitely.
- [CLI] Dump multiple types as YAML to a file would print separator STDOUT
instead of specified file
- Fixed a bug where Sensu would crash with a panic due to a send on a closed channel.

## [5.14.0] - 2019-10-08

### Added
- [Web] Added an additional option to the error dialog allowing users to
completely wipe the application's persisted state; in lieu of them having to
manually wipe their local / session storage. This may help in the rare cases
where something in said state is leading to an uncaught exception.
- [Web] For operating systems with support for selecting a preferred light /dark
theme, the application now respects the system preference by default.
- sensuctl dump can now list the types of supported resources with --types.
- Added the `sensu_agent_version` field to the `Entity` resource, which reflects
the Sensu semver version of the agent entity.
- Added the `--etcd-heartbeat-interval` and `--etcd-election-timeout` flags to
`sensu-backend`

### Changed
- [Web] Github is not always the best place for feature requests and discussion,
as such we've changed CTA for feedback to point to Discourse instead of the
web repository's issues page.
- [Web] When a user lands on a page inside a namespace that no longer exists or
they do not have access to, the drawer is now opened so that namespace switcher
is front and center. Hopefully this should reduce any confusion around next
steps.
- Support agent TLS authentication, usable with a licensed sensu-backend.
- Updated Go version from 1.12.3 to 1.13.1.
- [GraphQL] `putWrapped` mutation now accepts wrapped JSON with empty
outer objectmeta.

### Fixed
- [Web] Fixed issue where a user with an appropriate role may have been unable
to resolve events, queue checks, and create silenced entries.
- Splayed proxy checks are now executed every interval, instead of every
`interval + interval * splay_coverage`.
- [GraphQL] Ensures that proxy entity label & annotations are redacted.
- Fixed a bug in the ring where round robin schedules would not recover
after quorum loss.
- [Web] Unauthorized errors emitted while creating silences or resolving events
are now caught and a toast is presented to communicate what occurred.
- [Web] Internal errors are now avoided when a user attempts to queue an ad-hoc
check for a keepalive.
- Do not separate asset builds into several assets unless the the tabular format
is used in `sensuctl asset list`.
- Fix the 'flag accessed but not defined' error in `sensuctl asset outdated`
- Fix generic API client's `SetTypeMeta` method. The APIGroup is now correctly
configured and by virtue unintended authorization denied errs are avoided.
- Fixed a bug where checks would stop executing after a network error.
- Fixed a bug where sensuctl create with stdin was not working.

## [5.13.2] - 2019-09-19

### Fixed
- Enterprise bug fix.

## [5.13.1] - 2019-09-10

### Fixed
- Multi-build asset definitions with no matching filters will no longer cause a panic.

## [5.13.0] - 2019-09-09

### Added
- Added the `sensuctl env` command.
- sensuctl asset add (fetches & adds assets from Bonsai).
- sensuctl asset outdated (checks for newer versions of assets from Bonsai).
- Add HTTP and directory support to `sensuctl create`
- Only validate check interval/cron when publish true

### Fixed
- sensuctl dump no longer silently discards errors.
- Interactive check create and update modes now have 'none' as the first
highlighted option, instead of nagios-perfdata.
- Fixed a bug where silences would not expire on event resolution.

## [5.12.0] - 2019-08-22

### Added
- Added functionality for the agent `--allow-list` configuration, which
whitelists check and check hook executables.
- Added the `runtime_assets` field to `HookConfig`. Assets are enabled
for check hook execution.
- Added backwards compatible content negotiation to the websocket connection.
Protobuf will be used for serialization/deserialization unless indicated by the
backend to use JSON.
- Added delete functionality for assets in the API and sensuctl.
- Added `sensuctl dump` to dump resources to a file or STDOUT.
- Added `event.check.name` as a supported field selector.
- [Web] Added timeline chart to event details view.
- Added `entity.system.arm_version` to record the value of `GOARM` at compile time.
- Added `ProviderType` field to `AuthProviderClaims`
- Added `builds` field to the `Asset` type to allow assets to specify different
URLs for each platform/architecture/arch_version.

### Changed
- The project now uses Go modules instead of dep for dependency management.
- The internal reverse proxy relied on by the dashboard has been eliminated.
- The generic etcd watcher now keeps track of revisions.
- The resource caches can now rebuild themselves in case of failures.
- Event and Entity resources can now be created without an explicit namespace;
the system will refer to the namespace in the URL.
- Events and Entities can now be created with the POST verb.
- [Web] Changed styling of namespace labels.
- Log token substitution failures more clearly.

### Fixed
- Fixed the tabular output of `sensuctl filter list` so inclusive filter expressions
are joined with `&&` and exclusive filter expressions are joined with `||`.
- The REST API now correctly only returns events for the specific entity
queried in the `GET /events/:entity` endpoint (#3141)
- Prevent a segmentation fault when running `sensuctl config view` without
configuration.
- Added entity name to the interactive sensuctl survey.
- Check hooks with `stdin: true` now receive actual event data on STDIN instead
  of an empty event.
- Prevent a segmentation fault on the agent when a command execution returns an
error.
- [Web] Fixed issue where a bad or revoked access token could crash the app.

### Removed
- Removed encoded protobuf payloads from log messages (when decoded, they can reveal
redacted secrets).

## [5.11.1] - 2019-07-18

### Fixed
- The agent now sends heartbeats to the backend in order to detect network
failures and reconnect faster.
- The default handshake timeout for the WebSocket connection negotiation has
been lowered from 45 to 15 seconds and is now configurable.

## [5.11.0] - 2019-07-10

### Added
- Silenced entries are now retrieved from the cache when determining if an event
is silenced.
- Added --disable-assets flag to sensu-agent.
- Added ability to query mutators to the GraphQL service
- Added ability to query event filters to the GraphQL service
- Added prometheus metrics for topics in wizard bus and agent sessions.
- The buffer size and worker count of keepalived, eventd & pipelined can now be
configured on sensu-backend.
- Added a `headers` field to the `Asset` struct. Headers is a map of key/value
string pairs used as HTTP headers for asset retrieval.
- Added the current user to the output of `sensuctl config view`.
- [Web] Adds list and details views for mutators
- [Web] Adds list and details views for event filters
- Added sensuctl delete command

### Changed
- [Web] Updated embedded web assets from `46cd0ee` ... `8f50155`
- The REST API now returns the `201 Created` success status response code for
POST & PUT requests instead of `204 No Content`.

### Fixed
- The REST API now returns an error when trying to delete an entity that does
not exist.
- Fixed a bug where basic authorization was not being performed on the agent websocket connection.
- Fixed an aliasing regression where event timestamps from the /events API
were not getting properly populated.
- Fixed a bug where multiple nested set handlers could be incorrectly flagged as
deeply nested.
- Fixed a bug where round robin proxy checks could fail to execute.
- Fixed a bug where watchers could enter a tight loop, causing very high CPU
usage until sensu-backend was restarted.

## [5.10.1] - 2019-06-25

### Fixed
- Fixed the entity_attributes in proxy_requests so all attributes must match
instead of only one of them.
- Fixed a bug where events were not deleted when their corresponding entity was.

## [5.10.0] - 2019-06-18

### Added
- Added POST `/api/core/v2/tessen/metrics`.
- Added the ability in TessenD to listen for metric points on the message bus,
populate, and send them to the Tessen service.
- [Web] Adds ability to delete entities
- [GraphQL] Adds simple auto-suggestion feature.
- Added a tag to all Tessen metrics to differentiate internal builds.
- Added a unique sensu cluster id, accessible by GET `/api/core/v2/cluster/id`.
- Added `sensuctl cluster id` which exposes the unique sensu cluster id.

### Changed
- [Web] Updated embedded web assets from `275386a` ... `46cd0ee`
- Refactoring of the REST API.
- Changed the identifying cluster id in TessenD from the etcd cluster id to
the sensu cluster id.
- [GraphQL] Updates `PutResource` mutation to accept an `upsert` boolean flag parameter. The `upsert` param defaults to `true`, but if set to `false` the mutation will return an error when attempting to create a duplicate resource.
- Eventd has been refactored. Users should not perceive any changes, but a
substantial amount of business logic has been moved into other packages.
- The `sensuctl create` command now accepts resources without a declared
namespace. If the namespace is omitted, the resource will be created in the
current namespace, or overridden by the `--namespace` flag.
- Eventd now uses a constant number of requests to etcd when working with
silenced entries, instead of a number that is proportional to the number of
subscriptions in a check.

### Fixed
- The check state and check total_state_change properties are now more correct.
- Scheduling proxy checks now consumes far fewer CPU resources.
- [Web] Unless required- scrollbars on code blocks are hidden.
- [Web] Ensure that we redirect user to a valid namespace when first signing in.
- [Web] Correctly display timeout value for handlers.
- [Web] Avoid exception when parsing non-standard cron statements. (Eg.
`@every 1h` or `@weekly`)
- The resources metadata are now validated with the request URI.

## [5.9.0] - 2019-05-29

### Added
- [GraphQL] Added field to retrieve REST API representation of a resource to
  each core type
- [Web] Add views for handlers

### Changed
- [Web] Updated embedded web assets from `9d91d7f` ... `275386a`
- [Web] Implements simpler & more efficient filtering.
- [GraphQL] fields that previously accepted a JS filter have been deprecated and
  replaced with a simpler syntax.

### Fixed
- Fixed the behaviors for check `Occurrences` and `OccurrencesWatermark`.
- Fixed a panic that could occur when seeding initial data.
- [Web] Compress dashboard assets
- [Web] Fixed regression where dashboard assets were no longer compressed.
- Fixed listing of silenced entries by check or subscription.
- The docker-compose.yaml file now refers to the sensu/sensu:latest image.

## [5.8.0] - 2019-05-22

### Added
- Added per resource counts to tessen data collection.
- Added event processing counts to tessen data collection.
- Added ability to query for `Handlers` (individual and collections) from the GraphQL query endpoint.
- Added `/version` to retrieve the current etcd server/cluster version and the sensu-backend version.
- --etcd-cipher-suites option is now available for sensu-backend.
- Added the `--chunk-size` flag to `sensuctl * list` sub-commands

### Changed
- eventd and keepalived now use 1000 handlers for events.
- etcd database size and request size are now configurable.
- Most resources now use protobuf serialization in etcd.

### Fixed
- Only bury switchsets of checks that no longer have a TTL, in order to reduce
the number of write operations made to etcd.
- Fixed keepalives switchsets for entities with deregistration.
- Fixed continue token generation in namespace and user pagination.

## [5.7.0] - 2019-05-09

### Added
- Added a Windows service wrapper for sensu-agent. See
"sensu-agent service --help" for more information.

### Fixed
- Fixed `sensuctl` color output on Windows.
- Fixed a regression in `sensuctl cluster` json/wrapped-json output.
- Fixed a regression that caused listing objects for a given namespace to also
  include results from namespaces sharing a similar prefix.

## [5.6.0] - 2019-04-30

### Added
- Added filtering support to `sensuctl`. This feature only works against a
  `sensu-backend` with a valid enterprise license.
- Added fields getter functions for resources available via the REST API.
- Added the message bus to Tessend in order to track Tessen configuration changes from the API.
- Added a performance optimizing `Count()` function to the generic store.
- Added a hexadecimal Cluster ID title to the `sensuctl cluster health` and
`sensuctl cluster member-list` commands in tabular format.
- Added a `Header` field to the `HealthResponse` type returned by `/health`.

### Fixed
- Fixed the agent `--annotations` and `--labels` flags.

## [5.5.1] - 2019-04-15

### Changed
- Added parsing annoatations to sensu-agent, both from agent.yml and command line arguments
- Updated Go version from 1.11.4 to 1.12.3 for CI builds.
- Changed the 1.x `client` field to `source` in the 1.x compatible agent socket. The `client` field is now deprecated.
- Deprecated the agent TCP/UDP sockets in favor of the agent rest api.
- [GraphQL] Added mutation to create / update using wrapped resources.
- [GraphQL] Added field returning wrapped resource given ID.
- apid uses a new generic router for listing resources.
- The store uses the generic List function for listing resources.

### Fixed
- Fixed an issue where etcd watchers were used incorrectly. This was causing
100% CPU usage in some components, as they would loop endlessly trying to get
results from watchers that broke, due to their stream terminating. Other
components would simply stop updating. Watchers now get reinstated when the
client regains connectivity.
- Fixed the `/events/:entity` route in the REST API.
- Fixed a bug where the --labels arg was not working as expected in sensu-agent.

## [5.5.0] - 2019-04-03

### Added
- Added the TessenD daemon.
- Added an etcd watcher for tessen configuration.
- Added ring support for TessenD so that the service is invoked in a
round-robin fashion within a cluster.
- Added `tessen opt-in` command to `sensuctl`.
- Added `tessen opt-out` command to `sensuctl`.
- Added `tessen info` command to `sensuctl`.
- Added more verbose logging to indicate when a proxy request matches an entity according to its entity attributes.

### Removed
- Removed the unused etcd watcher for hook configurations.

### Fixed
- [Web] Ensure user chip is never rendered when creator is not present.

## [5.4.0] - 2019-03-27

### Added
- Add support for pagination to the API
- Add two new flags for `backend` daemon to optionally allow for separate TLS
  cert/key for dashboard. the flags are: `--dashboard-cert-file` and
  `--dashboard-key-file`. The dashboard will use the same TLS config of the API
  unless these new flags are specified.
- Added notion of asset collections to dashboard daemon
- Added a store for Tessen opt-in/opt-out configuration.
- Added /tessen GET and PUT endpoints to the API.
- Added queueing to the agent /events API

### Changed
- [Web] Updated dependencies that had warnings
- [Web] Updated dependency babel to ^7.4
- [Web] Updated UI library to ^3.8

### Fixed
- Fixed a bug in `sensuctl` where global/persistent flags, such as `--namespace`
  and `--config-dir`, would get ignored if they were passed after a sub-command
  local flag, such as `--format`.
- Fixed a bug in `sensuctl` where handlers and filters would only be deleted
  from the default namespace, unless a `--namespace` flag was specified.
- Fixed a bug where events could be stored without a timestamp.
- Fixed a bug where metrics could be persisted to etcd in some cases.
- Fixed a bug where agents would sometimes refuse to terminate on SIGTERM and
  SIGINT.
- Fixed a bug where agents would always try to reconnect to the same backend,
  even when multiple backends were specified. Agents will now try to connect to
  other backends, in pseudorandom fashion.
- [Web] Avoids crash when the creator of a check is inaccessible.
- [Api] Respond with 404 from the users endpoint when user for given name cannot
  be found.
- Commands wrap on the event details page and will display "-" if there is no
  command (keepalives)

## [5.3.0] - 2019-03-11

### Added
- Added additional check config and entity information to event details page.
- Fixed all known TLS vulnerabilities affecting the backend server:
    - TLS min version increased to 1.2
    - Removed ALL but perfect-forward-secrecy ciphers
- Removed requirement of specifying `--trusted-ca-file` when using TLS on backend
- Prevented backend from loading server TLS configuration for http client
- Enforced uniform TLS configuration for all three backend components (apid, agentd, dashboardd)
- Set http client timeout to 15 seconds for sensuctl
- Round robin scheduling is now fully functional.
- Web UI offline state detection and and alert banner.

### Changed
- Asset downloading now uses buffered I/O.

### Fixed
- Check results sent via the agent socket now support handlers.
- `sensuctl user list` can now output yaml and wrapped-json
- Fixed bug with how long commands were displayed on check details page.
- Assets downloads no longer specify a client timeout.
- Fixed a bug where agent entity subscriptions would be communicated to the
  backend incorrectly. Due to the scheduler using the subscriptions from the
  HTTP header, this does not have any effect on scheduling.
- Web - Fixes issue where timeout value was not displayed.
- Fixed bug with how long commands were displayed on check details page.

### Removed
- Removed the concept of "edition" and the edition header.

## [5.2.1] - 2019-02-11

### Fixed
- Fixed a regression in the agent that would not allow proxy checks to be
run for subsequent executions.
### Added
- Web UI - support for labels and annotations

## [5.2.0] - 2019-02-06

### Added
- Added support for the following TLS related options to `sensuctl`:
`--trusted-ca-file` and `--insecure-skip-tls-verify`. This allows sensuctl
users to use a self-signed certificate without adding it to the operating
system's CA store, either by explicitly trusting the signer, or by disabling
TLS hostname verification.
- Added a generic watcher in the store.
- Added `RemoveProvider` method to authenticator.
- Check output truncation support has been added. Check output can be truncated
by adjusting the max_output_size and discard_output properties.
- Added ability to silence/unsilence from the event details page.
- Added support for wrapped resources in the API with `sensuctl create` &
`sensuctl edit`.
- Web UI - platform version displays on the entity details page.
- Web UI - include proxy request configuration on check details page.
- Web UI - display deregistration config on the entity details page.

### Changed
- Removed unused workflow `rel_build_and_test` in CircleCI config.
- Moved the `Provider` interface to `api/core/v2` package.
- Moved the `Authenticator` interface to `backend/authentication` package.
- Updated confirmation messages for sensuctl commands: `Created`, `Deleted` and
`Updated` instead of `OK`.
- Exported some functions and methods in the CLI client.
- The API authenticator now identifies providers by their name only.

### Fixed
- Check TTL failure events are now much more reliable, and will persist even
in the presence cluster member failures and cluster restarts.
- Fix snakeCase version of keys in typeMap for acronyms.
- Fixed a bug in keepalive processing that could result in a crash.
- Pin childprocess to v0.9.0 in CircleCI so fpm can be installed.
- Substitutions applied to command & hooks are now omitted from events.
- Fixes a bug where generic store methods assumed a namespace was provided for non-namespaced resources.
- Keepalive and check TTL database state is now properly garbage-collected on
entity deletion.
- Fixed a bug where `sensuctl version` required configuration files to exist.
- Updates the copy on the confirm disable dialog to accurately reflect the
operation.

## [5.1.1] - 2019-01-24

### Added
- Added the notion of authentication providers.

### Changed
- Improved logging for errors in proxy check requests.
- Updated Go version from 1.10 to 1.11.4.
- Refactoring of the internal authentication mechanism into a `basic`
authentication provider.
- Modified private generic store methods as public functions.
- Improved logging for errors in proxy check requests.
- Updated Go version from 1.10 to 1.11.4.
- Changed keepalive event to include check.output

### Fixed
- Fixed a bug where `sensuctl edit` was not removing the temp file it created.
- Fixed a bug where adhoc checks were not retrieving asset dependencies.
- Fixed a bug where check updates would cause the check to immediately fire.
- Fixed a bug where a bad line in check output would abort metric extraction.
An error is now logged instead, and extraction continues after a bad line is encountered.
- Keepalive events will now continue to fire after cluster restarts.
- Fixed a panic in the dashboardd shutdown routine.
- Fixed a bug where deleting a non-existent entity with sensuctl would not return an error.
- Web UI - toolbar menu buttons now switch with dark theme.
- Web UI - some buttons easier to see with dark theme.
- Agents will now take proxy entity names into consideration when guarding
against duplicate check requests.

### Changed
- Improved logging for errors in proxy check requests.
- Updated Go version from 1.10 to 1.11.4.

## [5.1.0] - 2018-12-18

### Added
- Support for the trusted-ca-file and insecure-skip-tls-verify flags in
  sensu-agent. These flags have the same meaning and use as their sensu-backend
  counterparts.

### Changed
- Default location for sensu-backend data has changed from /var/lib/sensu to
  /var/lib/sensu/sensu-backend. See release notes for more information.

### Fixed
- Keepalive and check TTL failure events now fire continuously until resolved.
- Listing an empty set of assets now correctly returns [] instead of null.
- Fixed API endpoint used by the CLI to create hooks via the 'sensuctl create'
  command. It's now possible to create objects of type 'Hook' with this command
  again.
- Firefox status icons not fully rendering

## [5.0.1] - 2018-12-12

### Changed
- Added --etcd-advertise-client-urls options to docker-compose.yaml sensu-backend start command

### Fixed
- Prevent a panic when using an external etcd cluster.
- Silences List in web ui sorted by ascending order; defaults to descending
- Reduces shuffling of items as events list updates
- Fixed error in UI where status value could not be coerced
- Copy local environment variables into execution context when running checks
- Ensure environment variables are joined with a semicolon on Windows
- Command arguments are no longer needlessly escaped on Windows
- Backend environments are now included in handler & mutator execution requests.

## [5.0.0] - 2018-11-30

### Added
- Add the `etcd-advertise-client-urls` config attribute to sensu-backend
- Support for multiple API versions added to sensuctl create
- Support for metadata added to wrapped resources (yaml, wrapped-json)
- Added the backend configuration attributes `api-listen-address` & `api-url`.
- Adds feedback when rerunning check[s] in the web app

### Removed
- Check subdue functionality has been disabled. Users that have checks with
subdues defined should delete and recreate the check. The subdue feature was
found to have issues, and we are re-working the feature for a future release.
- Filter when functionality has been disabled. Users that have filters with
'when' properties defined should delete and recreate the filter. Filter when
uses the same facility as check subdue for handling time windows.
- Removed event.Hooks and event.Silenced deprecated fields
- Extensions have been removed until we have time to revisit the feature.

### Changed
- Assets and checks environments are now merged, with a preference given to the
  values coming from the check's environment.
- Assets and handlers environments are now merged, with a preference given to the
  values coming from the handler's environment.
- Assets and mutators environments are now merged, with a preference given to the
  values coming from the mutator's environment.
- Metadata from wrappers and resources is now merged, with a preference given to
the values coming from the wrapper. Labels and annotations are deep-merged.
- Round-robin scheduling has been temporarily disabled.
- The dashboard now uses the `api-url` configuration attribute to connect to the
API.

### Fixed
- Fixed several resource leaks in the check scheduler.
- Fixed a bug in the dashboard where entities could not be silenced.
- Fix the `sensuctl cluster health` command.
- Fixed issue filtering by status on the events page
- Fixed interactive operations on entities in the CLI
- Removed rerun and check links for keepalives on event details page.
- Web UI - Made silencing language more clear on Silences List page
- Fixed a bug where resources from namespaces that share a common prefix, eg:
  "sensu" and "sensu-devel", could be listed together.
- Fixed a bug in the agent where the agent would deadlock after a significant
period of disconnection from the backend.
- Fixed a bug where logging events without checks would cause a nil panic.
- Removed the ability to rerun keepalives on the events list page
- A panic in keepalive/check ttl monitors causing a panic.
- Monitors are now properly namespaced in etcd.
- Updating a users groups will no longer corrupt their password
- Prevent empty error messages in sensuctl.
- Fixed a bug where keepalive failures could be influenced by check TTL
successes, and vice versa.
- Fixed a bug where check TTL events were not formed correctly.
- Fixed a web-ui bug causing the app to crash on window resize in FireFox

### Breaking Changes
- The backend configuration attributes `api-host` & `api-port` have been
replaced with `api-listen-address`.

## [2.0.0-beta.8-1] - 2018-11-15

### Added
- Assets are included on check details page.
- Adds links to view entities and checks from the events page.
- Added an agent/cmd package, migrated startup logic out of agent main
- Improved debug logging in pipeline filtering.
- Add object metadata to entities (including labels).
- Add filter query support for labels.
- Add support for setting labels on agents with the command line.
- The sensuctl tool now supports yaml.
- Add support for `--all-namespaces` flag in `sensuctl extension list`
subcommand.
- Added functionality to the dynamic synthesize function, allowing it to
flatten embedded and non-embedded fields to the top level.
- Added the sensuctl edit command.
- Added javascript filtering.

### Removed
- Govaluate is no longer part of sensu-go.

### Fixed
- Display appropriate fallback when an entity's lastSeen field is empty.
- Silences List in web ui sorted by ascending order
- Sorting button now works properly
- Fixed unresponsive silencing entry form begin date input.
- Removed lastSeen field from check summary
- Fixed a panic on the backend when handling keepalives from older agent versions.
- Fixed a bug that would prevent some keepalive failures from occurring.
- Improved event validation error messages.
- Improved agent logging for statsd events.
- Fixues issue with tooltip positioning.
- Fixed bug with toolbar menus collapsing into the overflow menu
- The agent now reconnects to the backend if its first connection attempt
  fails.
- Avoid infinite loop when code cannot be highlighted.

### Changes
- Deprecated the sensu-agent `--id` flag, `--name` should be used instead.

### Breaking Changes
- Environments and organizations have been replaced with namespaces.
- Removed unused asset metadata field.
- Agent subscriptions are now specified in the config file as an array instead
  instead of a comma-delimited list of strings.
- Extended attributes have been removed and replaced with labels. Labels are
string-string key-value pairs.
- Silenced `id`/`ID` field has changed to `name`/`Name`.
- Entity `id`/`ID` field has changed to `name`/`Name`.
- Entity `class`/`Class` field has changed to `entity_class`/`EntityClass`.
- Check `proxy_entity_id`/`ProxyEntityID` field has changed to `proxy_entity_name`/`ProxyEntityName`.
- Objects containing both a `name`/`Name` and `namespace`/`Namespace` field have been
replaced with `metadata`/`ObjectMeta` (which contains both of those fields).
- Role-based access control (RBAC) has been completely redesigned.
- Filter and token substitution variable names now match API naming. Most names
that were previously UpperCased are now lower_cased.
- Filter statements are now called expressions. Users should update their
filter definitions to use this new naming.

## [2.0.0-beta.7-1] - 2018-10-26

### Added
- Asset functionality for mutators and handlers.
- Web ui allows publishing and unpublishing on checks page.
- Web ui allows publishing and unpublishing on check details page.
- Web ui code highlighting added.

### fixed
- fixes exception thrown when web ui browser window is resized.

## [2.0.0-beta.6-2] - 2018-10-22

### Added
- Add windows/386 to binary gcs releases
- TLS authentication and encryption for etcd client and peer communication.
- Added a debug log message for interval timer initial offset.
- Added a privilege escalation test for RBAC.

### Removed
- Staging resources and configurations have been removed from sensu-go.
- Removed handlers/slack from sensu/sensu-go. It can now be found in
sensu/slack-handler.
- Removed the `Error` store and type.

### Changed
- Changed sensu-agent's internal asset manager to use BoltDB.
- Changed sensuctl title colour to use terminal's configured default for bold
text.
- The backend no longer forcibly binds to localhost.
- Keepalive intervals and timeouts are now configured in the check object of
keepalive events.
- The sensu-agent binary is now located at ./cmd/sensu-agent.
- Sensuctl no longer uses auto text wrapping.
- The backend no longer requires embedded etcd. External etcd instances can be
used by providing the --no-embed option. In this case, the client will dial
the URLs provided by --listen-client-urls.
- The sensu-agent binary is now located at ./cmd/sensu-agent.
- Sensuctl no longer uses auto text wrapping.
- The backend no longer requires embedded etcd. External etcd instances can be
used by providing the --no-embed option. In this case, the client will dial
the URLs provided by --listen-client-urls.
- Deprecated daemon `Status()` functions and `/info` (`/info` will be
re-implemented in https://github.com/sensu/sensu-go/issues/1739).
- The sensu-backend flags related to etcd are now all prefixed with `etcd` and
the older versions are now deprecated.
- Web ui entity recent events are sorted by last ok.
- etcd is now the last component to shutdown during a graceful shutdown.
- Web ui entity recent events are sorted by last ok
- Deprecated --custom-attributes in the sensu-agent command, changed to
--extended-attributes.
- Interfaced command execution and mocked it for testing.
- Updated the version of `libprotoc` used to 3.6.1.

### Fixed
- Fixed a bug in `sensuctl configure` where an output format called `none` could
  be selected instead of `tabular`.
- Fixes a bug in `sensuctl cluster health` so the correct error is handled.
- Fixed a bug where assets could not extract git tarballs.
- Fixed a bug where assets would not install if given cache directory was a
relative path.
- Fixed a bug where an agent's collection of system information could delay
sending of keepalive messages.
- Fixed a bug in nagios perfdata parsing.
- Etcd client URLs can now be a comma-separated list.
- Fixed a bug where output metric format could not be unset.
- Fixed a bug where the agent does not validate the ID at startup.
- Fixed a bug in `sensuctl cluster health` that resulted in an unmarshal
error in an unhealthy cluster.
- Fixed a bug in the web ui, removed references to keepaliveTimeout.
- Keepalive checks now have a history.
- Some keepalive events were misinterpreted as resolution events, which caused
these events to be handled instead of filtered.
- Some failing keepalive events were not properly emitted after a restart of
sensu-backend.
- The check output attribute is still present in JSON-encoded events even if
empty.
- Prevent an empty Path environment variable for agents on Windows.
- Fixed a bug in `sensuctl check update` interactive mode. Boolean defaults
were being displayed rather than the check's current values.
- Use the provided etcd client TLS information when the flag `--no-embed-etcd`
is used.
- Increase duration delta in TestPeriodicKeepalive integration test.
- Fixed some problems introduced by Go 1.11.

### Breaking Changes
- Removed the KeepaliveTimeout attribute from entities.

## [2.0.0-beta.4] - 2018-08-14

### Added
- Added the Sensu edition in sensuctl config view subcommand.
- List the supported resource types in sensuctl.
- Added agent ID and IP address to backend session connect/disconnect logs
- Licenses collection for RHEL Dockerfiles and separated RHEL Dockerfiles.

### Changed
- API responses are inspected after each request for the Sensu Edition header.
- Rename list-rules subcommand to info in sensuctl role commmand with alias
for backward compatibility.
- Updated gogo/protobuf and golang/protobuf versions.
- Health API now returns etcd alarms in addition to cluster health.

### Fixed
- Fixed agentd so it does not subscribe to empty subscriptions.
- Rules are now implicitly granting read permission to their configured
environment & organization.
- The splay_coverage attribute is no longer mandatory in sensuctl for proxy
check requests and use its default value instead.
- sensu-agent & sensu-backend no longer display help usage and duplicated error
message on startup failure.
- `Issued` & `History` are now set on keepalive events.
- Resolves a potential panic in `sensuctl cluster health`.
- Fixed a bug in InfluxDB metric parsing. The timestamp is now optional and
compliant with InfluxDB line protocol.
- Fixed an issue where adhoc checks would not be issued to all agents in a
clustered installation.

### Breaking Changes
- Corrects the check field `total_state-change` json tag to `total_state_change`.

## [2.0.0-beta.3-1] - 2018-08-02

### Added
- Added unit test coverage for check routers.
- Added API support for cluster management.
- Added sensuctl cluster member-list command.
- Added Sensu edition detection in sensuctl.
- Added sensuctl cluster member-add command.
- Added API client support for enterprise license management.
- Added a header to API calls that returns the current Sensu Edition.
- Added sensuctl cluster health command.

### Changed
- The Backend struct has been refactored to allow easier customization in
enterprise edition.
- Use etcd monitor instead of in-memory monitor.
- Refactoring of the cmd package for sensuctl to allow easier customization in
the enterprise edition.
- Upgrade dep to v0.5.0
- Added cluster health information to /health endpoint in sensu-backend.

### Fixed
- Fixed `sensuctl completion` help for bash and zsh.
- Fixed a bug in build.sh where versions for Windows and Mac OS were not
generated correctly.
- Display the name of extensions with table formatting in sensuctl.
- Fixed TLS issue that occurred when dashboard communicated with API.
- Check TTL now works with round robin checks.
- Format string for --format flag help now shows actual arguments.
- Push the sensu/sensu:nightly docker image to the Docker Hub.
- Replaced dummy certs with ones that won't expire until 100 years in the
future.
- Fixed a bug where clustered round robin check execution executed checks
too often.
- Catch errors in type assertions in cli.
- Fixed a bug where users could accidentally create invalid gRPC handlers.

### Removed
- Removed check subdue e2e test.
- Removed unused Peek method in the Ring data structure.

### Breaking Changes
- Removed deprecated import command.

## [2.0.0-beta.2] - 2018-06-28

### Added
- Performed an audit of events and checks. Added `event.HasCheck()` nil checks
prior to assuming the existence of said check.
- Added a Create method to the entities api.
- Added the ability to set round robin scheduling in sensuctl
- Added Output field to GRPC handlers
- Additional logging around handlers
- Accept additional time formats in sensuctl
- Entities can now be created via sensuctl.
- Added the format `wrapped-json` to sensuctl `configure`, `list` and `info`
commands, which is compatible with `sensuctl create`.
- Added debug event log with all event data.
- Added yml.example configurations for staging backend and agents.
- Added test resources in `testing/config/resources.json` to be used in staging.
- Added all missing configuration options to `agent.yml.example` and
`backend.yml.example`.
- Added environment variables to checks.
- Added logging redaction integration test.
- Added check token substitution integration test.
- Added the `sensuctl config view` subcommand.
- Added extension service configuration to staging resources.
- Added some documentation around extensions.
- Added Dockerfile.rhel to build RHEL containers.

### Changed
- Upgraded gometalinter to v2.
- Add logging around the Sensu event pipeline.
- Split out the docker commands in build script so that building images and
  pushing can be done separately.
- Migrated the InfluxDB handler from the sensu-go repository to
github.com/nikkiki/sensu-influxdb-handler
- Entry point for sensu-backend has been changed to
  `github.com/sensu/sensu-go/cmd/sensu-backend`
- Don't allow unknown fields in types that do not support custom attributes
when creating resources with `sensuctl create`.
- Provided additional context to metric event logs.
- Updated goversion in the appveyor configuration for minor releases.
- Use a default hostname if one cannot be retrieved.
- Return an error from `sensuctl configure` when the configured organization
or environment does not exist.
- Remove an unnecessary parameter from sensuctl environment create.
- The profile environment & organization values are used by default when
creating a resource with sensuctl.
- Migrated docker image to sensu Docker Hub organization from sensuapp.
- Use the sensu/sensu image instead of sensu/sensu-go in Docker Hub.

### Fixed
- Prevent panic when verifying if a metric event is silenced.
- Add logging around the Sensu event pipeline
- Marked silenced and hooks fields in event as deprecated
- Fixed a bug where hooks could not be created with `create -f`
- Metrics with zero-values are now displayed correctly
- Fix handler validation routine
- Fixed a small bug in the opentsdb transformer so that it trims trailing
whitespace characters.
- Sensu-agent logs an error if the statsd listener is unable to start due to an
invalid address or is stopped due to any other error.
- Fixed a bug where --organization and --environment flags were hidden for all
commands
- Fix a bug where environments could not be created with sensuctl create
- StatsD listener on Windows is functional
- Add version output for dev and nightly builds (#1320).
- Improve git version detection by directly querying for the most recent tag.
- Fixed `sensuctl create -f` for `Role`
- Fixed `sensuctl create -f` for `Event`
- Added validation for asset SHA512 checksum, requiring that it be at least 128
characters and therefore fixing a bug in sensuctl
- Silenced IDs are now generated when not set in `create -f` resources
- API requests that result in a 404 response are now logged
- Fixed a bug where only a single resource could be created with
`sensuctl create` at a time.
- Fixed a bug where environments couldn't be deleted if there was an asset in
the organization they reside in.
- Dashboard's backend reverse proxy now works with TLS certs are configured.
- Fixed a bug with the IN operator in query statements.
- Boolean fields with a value of `false` now appear in json format (removed
`omitempty` from protobufs).
- The sensuctl create command no longer prints a spurious warning when
non-default organizations or environments are configured.
- When installing assets, errors no longer cause file descriptors to leak, or
lockfiles to not be cleaned up.
- Fixed a bug where the CLI default for round robin checks was not appearing.
- Missing custom attributes in govaluate expressions no longer result in
an error being logged. Instead, a debug message is logged.
- Update AppVeyor API token to enable GitHub deployments.
- Allow creation of metric events via backend API.
- Fixed a bug where in some circumstances checks created with sensuctl create
would never fail.
- Fixed a goroutine leak in the ring.
- Fixed `sensuctl completion` help for bash and zsh.

### Removed
- Removed Linux/386 & Windows/386 e2e jobs on Travis CI & AppVeyor
- Removed check output metric extraction e2e test, in favor of more detailed
integration coverage.
- Removed the `leader` package
- Removed logging redaction e2e test, in favor of integration coverage.
- Removed check token substitution e2e test, in favor of integration coverage.
- Removed round robin scheduling e2e test.
- Removed proxy check e2e test.
- Removed check scheduling e2e test.
- Removed keepalive e2e test.
- Removed event handler e2e test.
- Removed `sensuctl` create e2e tests.
- Removed hooks e2e test.
- Removed assets e2e test.
- Removed agent reconnection e2e test.
- Removed extensions e2e test.

## [2.0.0-beta.1] - 2018-05-07
### Added
- Add Ubuntu 18.04 repository
- Support for managing mutators via sensuctl.
- Added ability to sort events in web UI.
- Add PUT support to APId for the various resource types.
- Added flags to disable the agent's API and Socket listeners
- Made Changelog examples in CONTRIBUTING.md more obvious
- Added cli support for setting environment variables in mutators and handlers.
- Added gRPC extension service definition.
- The slack handler now uses the iconURL & username flag parameters.
- Support for nightlies in build/packaging tooling.
- Added extension registry support to apid.
- Added extension registry to the store.
- Add sensuctl create command.
- Adds a statsd server to the sensu-agent which runs statsd at a configurable
flush interval and converts gostatsd metrics to Sensu Metric Format.
- Add event filtering to extensions.
- Proper 404 page for web UI.
- Add sensuctl extension command.
- Add extensions to pipelined.
- Added more tests surrounding the sensu-agent's statsd server and udp port.
- Add the `--statsd-event-handlers` flag to sensu-agent which configures the
event handlers for statsd metrics.
- Add default user with username "sensu" with global, read-only permissions.
- Add end-to-end test for extensions.
- Add configuration setting for backend and agent log level.
- Add extension package for building third-party Sensu extensions in Go.
- Add the `--statsd-disable` flag to sensu-agent which configures the
statsd listener. The listener is enabled by default.
- Added an influx-db handler for events containing metrics.
- Add 'remove-when' and 'set-when' subcommands to sensuctl filter command.
- Added the Transformer interface.
- Added a Graphite Plain Text transformer.
- Add support for `metric_format` and `metric_handlers` fields in the Check and
CheckConfig structs.
- Add CLI support for `metric_format` and `metric_handlers` fields in `sensuctl`.
- Add support for metric extraction from check output for `graphite_plaintext`
transformer.
- Added a OpenTSDB transformer.
- Add support for metric extraction from check output for `opentsdb_line`
- Added a Nagios performance data transformer.
- Add support for metric extraction from check output for `nagios_perfdata`
- Added an InfluxDB Line transformer.
- Add support for metric extraction from check output for `influxdb_line`
transformer.
- Add e2e test for metric extraction.

### Changed
- Changed the maximum number of open file descriptors on a system to from 1024
(default) to 65535.
- Increased the default etcd size limit from 2GB to 4GB.
- Move Hooks and Silenced out of Event and into Check.
- Handle round-robin scheduling in wizardbus.
- Added informational logging for failed entity keepalives.
- Replaced fileb0x with vfsgen for bundling static assets into binary. Nodejs 8+
and yarn are now dependencies for building the backend.
- Updated etcd to 3.3.2 from 3.3.1 to fix an issue with autocompaction settings.
- Updated and corrected logging style for variable fields.
- Build protobufs with go generate.
- Creating roles via sensuctl now supports passing flags for setting permissions
  rules.
- Removed -c (check) flag in sensuctl check execute command.
- Fix a deadlock in the monitor.
- Don't allow the bus to drop messages.
- Events list can properly be viewed on mobile.
- Updated Sirupsen/logrus to sirupsen/logrus and other applicable dependencies using the former.
- Set default log level to 'warn'.
- Optimize check marshaling.
- Silenced API only accepts 'id' parameter on DELETE requests.
- Disable gostatsd internal metric collection.
- Improved log entries produced by pipelined.
- Allow the InfluxDB handler to parse the Sensu metric for an InfluxDB field tag
and measurement.
- Removed organization and environment flags from create command.
- Changed `metric_format` to `output_metric_format`.
- Changed `metric_handlers` to `output_metric_handlers`.

### Fixed
- Terminate processes gracefully in e2e tests, allowing ports to be reused.
- Shut down sessions properly when agent connections are disrupted.
- Fixed shutdown log message in backend
- Stopped double-writing events in eventd
- Agents from different orgs/envs with the same ID connected to the same backend
  no longer overwrite each other's messagebus subscriptions.
- Fix the manual packaging process.
- Properly log the event being handled in pipelined
- The http_check.sh example script now hides its output
- Silenced entries using an asterisk can be deleted
- Improve json unmarshaling performance.
- Events created from the metrics passed to the statsd listener are no longer
swallowed. The events are sent through the pipeline.
- Fixed a bug where the Issued field was never populated.
- When creating a new statsd server, use the default flush interval if given 0.
- Fixed a bug where check and checkconfig handlers and subscriptions are null in rendered JSON.
- Allow checks and hooks to escape zombie processes that have timed out.
- Install all dependencies with `dep ensure` in build.sh.
- Fixed an issue in which some agents intermittently miss check requests.
- Agent statsd daemon listens on IPv4 for Windows.
- Include zero-valued integers in JSON output for all types.
- Check event entities now have a last_seen timestamp.
- Improved silenced entry display and UX.
- Fixed a small bug in the opentsdb transformer so that it trims trailing
whitespace characters.

## [2.0.0-nightly.1] - 2018-03-07
### Added
- A `--debug` flag on sensu-backend for enabling a pprof HTTP endpoint on localhost.
- Add CLI support for adhoc check requests.
- Check scheduler now handles adhoc check requests.
- Added `set-FIELD` and `remove-FIELD` commands for all updatable fields
of a check. This allows updating single fields and completely clearing out
non-required fields.
- Add built-in only_check_output mutator to pipelined.
- Allow publish, cron, ttl, timeout, low flap threshold and more fields to be
set when importing legacy settings.
- Add CPU architecture in system information of entities.
- The `sensuctl user change-password` subcommand now accepts flag parameters.
- Configured and enabled etcd autocompaction.
- Add event metrics type, implementing the Sensu Metrics Format.
- Agents now try to reconnect to the backend if the connection is lost.
- Added non-functional selections for resolving and silencing to web ui
- Add LastOk to check type. This will be updated to reflect the last timestamp
of a successful check.
- Added GraphQL explorer to web UI.
- Added check occurrences and occurrences_watermark attributes from Sensu 1.x.
- Added issue template for GitHub.
- Added custom functions to evaluate a unix timestamp in govaluate.

### Changed
- Refactor Check data structure to not depend on CheckConfig. This is a breaking
change that will cause existing Sensu alpha installations to break if upgraded.
This change was made before beta release so that further breaking changes could
be avoided.
- Make indentation in protocol buffers files consistent.
- Refactor Hook data structure. This is similar to what was done to Check,
except that HookConfig is now embedded in Hook.
- Refactor CheckExecutor and AdhocRequestExecutor into an Executor interface.
- Changed the sensu-backend etcd flag constants to match the etcd flag names.
- Upgraded to Etcd v3.3.1
- Removed 3DES from the list of allowed ciphers in the backend and agent.
- Password input fields are now aligned in  `sensuctl user change-password`
subcommand.
- Agent backend URLs without a port specified will now default to port 8081.
- Travis encrypted variables have been updated to work with travis-ci.org
- Upgraded all builds to use Go 1.10.
- Use megacheck instead of errcheck.
- Cleaned agent configuration.
- We no longer duplicate hook execution for types that fall into both an exit
code and severity (ex. 0, ok).
- Updated the sensuctl guidelines.
- Changed travis badge to use travis-ci.org in README.md.
- Govaluate's modifier tokens can now be optionally forbidden.
- Increase the stack size on Travis CI.
- Refactor store, queue and ring interfaces, and daemon I/O details.
- Separated global from local flags in sensuctl usage.

### Fixed
- Fixed a bug in time.InWindow that in some cases would cause subdued checks to
be executed.
- Fixed a bug in the HTTP API where resource names could not contain special
characters.
- Resolved a bug in the keepalive monitor timer which was causing it to
erroneously expire.
- Resolved a bug in how an executor processes checks. If a check contains proxy
requests, the check should not duplicately execute after the proxy requests.
- Removed an erroneous validation statement in check handler.
- Fixed HookList `hooks` validation and updated `type` validation message to
allow "0" as a valid type.
- Events' check statuses & execution times are now properly added to CheckHistory.
- Sensu v1 Check's with TTL, timeout and threshold values can now be imported
correctly.
- Use uint32 for status so it's not empty when marshalling.
- Automatically create a "default" environment when creating a new organization.

## [2.0.0-alpha.17] - 2018-02-13
### Added
- Add .gitattributes file with merge strategy for the Changelog.
- Context switcher added for dashboard.
- Add API support for adhoc check requests.
- Check scheduler now supports round-robin scheduling.
- Added better error checking for CLI commands and support for mutually
exclusive fields.
- Added `--interactive` flag to CLI which is required to run interactive mode.
- Added CLI role rule-add Organization and Environment interactive prompts.
- Added events page list and simple buttons to filter

### Changed
- Silenced `begin` supports human readable time (Format: Jan 02 2006 3:04PM MST)
in `sensuctl` with optional timezone. Stores the field as unix epoch time.
- Increased the timeout in the store's watchers tests.
- Incremental retry mechanism when waiting for agent and backend in e2e tests.
- Renamed CLI asset create interactive prompt "Org" to "Organization".

### Fixed
- Fixed required flags in `sensuctl` so requirements are enforced.
- Add support for embedded fields to dynamic.Marshal.

## [2.0.0-alpha.16] - 2018-02-07
### Added
- Add an e2e test for proxy check requests.
- Add integration tests to our CI.
- Context switcher added for dashboard
- Add api support for adhoc check requests.

### Fixed
- Tracks in-progress checks with a map and mutex rather than an array to
increase time efficiency and synchronize goroutines reading from and writing
to that map.
- Fixed a bug where we were attempting to kill processes that had already
finished before its allotted execution timeout.
- Fixed a bug where an event could erroneously be shown as silenced.
- Properly log errors whenever a check request can't be published.
- Fixed some build tags for tests using etcd stores.
- Keepalive monitors now get updated with changes to a keepalive timeout.
- Prevent tests timeout in queue package
- Prevent tests timeout in ring package
- Fixed a bug in the queue package where timestamps were not parsed correctly.
- Fixed Ring's Next method hanging in cases where watch events are not propagated.

### Changed
- Queues are now durable.
- Refactoring of the check scheduling integration tests.
- CLI resource delete confirmation is now `(y/N)`.

### Removed
- Dependency github.com/chzyer/readline

## [2.0.0-alpha.15] - 2018-01-30
### Added
- Add function for matching entities to a proxy check request.
- Added functions for publishing proxy check requests.
- Added proxy request validation.
- CLI functionality for proxy check requests (add set-proxy-requests command).
- Entities have been added to the state manager and synchronizer.
- Added package leader, for facilitating execution by a single backend.
- Proxy check requests are now published to all entities described in
`ProxyRequests` and `EntityAttributes`.
- Add quick navigation component for dashboard

### Changed
- Govaluate logic is now wrapped in the `util/eval` package.
- Cron and Interval scheduling are now mutually exclusive.

### Fixed
- Fixed a bug where retrieving check hooks were only from the check's
organization, rather than the check's environment, too.

## [2.0.0-alpha.14] - 2018-01-23
### Added
- Add `Timeout` field to CheckConfig.
- CLI functionality for check `Timeout` field.
- Add timeout support for check execution.
- Add timeout support for check hook execution.
- Token substitution is now available for check hooks
- Add an e2e test for logging redaction
- Support for `When` field in `Filter` which enables filtering based on days
and times of the week.
- New gRPC inspired GraphQL implementation. See
[graphql/README](backend/apid/graphql/README.md) for usage.
- Support for TTLs in check configs to monitor stale check results.

### Changed
- Moved monitor code out of keepalived and into its own package.
- Moved KeyBuilder from etcd package to store package.

## [2.0.0-alpha.13] - 2018-01-16
### Added
- Logging redaction for entities

### Fixed
- Fixed e2e test for token substitution on Windows
- Fixed check subdue unit test for token substitution on Windows
- Consider the first and last seconds of a time window when comparing the
current time
- Fixed Travis deploy stage by removing caching for $GOPATH
- Parse for [traditional cron](https://en.wikipedia.org/wiki/Cron) strings, rather than [GoDoc cron](https://godoc.org/github.com/robfig/cron) strings.

### Changed
- Removed the Visual Studio 2017 image in AppVeyor to prevent random failures
- Made some slight quality-of-life adjustments to build-gcs-release.sh.

## [2.0.0-alpha.12] - 2018-01-09
### Added
- Add check subdue mechanism. Checks can now be subdued for specified time
windows.
- Silenced entries now include a `begin` timestamp for scheduled maintenance.
- Store clients can now use [watchers](https://github.com/sensu/sensu-go/pull/792) to be notified of changes to objects in the store.
- Add check `Cron` field. Checks can now be scheduled according to the cron
string stored in this field.
- Add a distributed queue package for use in the backend.
- Token substitution is now available for checks.
- CLI functionality for check `Cron` field.
- Add an e2e test for cron scheduling.
- Add an e2e test for check hook execution.

## [2.0.0-alpha.11] - 2017-12-19
### Breaking Changes
- The `Source` field on a check has been renamed to `ProxyEntityID`. Any checks
using the Source field will have to be recreated.

### Added
- Silenced entries with ExpireOnResolve set to true will now be deleted when an
event which has previously failing was resolved
- TCP/UDP sockets now accept 1.x backward compatible payloads. 1.x Check Result gets translated to a 2.x Event.
- Custom attributes can be added to the agent at start.
- New and improved Check Hooks are implemented (see whats new about hooks here: [Hooks](https://github.com/sensu/sensu-alpha-documentation/blob/master/08-hooks.md))
- Add check subdue CLI support.

### Changed
- Avoid using reflection in time.InWindows function.
- Use multiple parallel jobs in CI tools to speed up the tests
- Pulled in latest [github.com/coreos/etcd](https://github.com/coreos/etcd).
- Includes fix for panic that occurred on shutdown.
- Refer to their
[changelog](https://github.com/gyuho/etcd/blob/f444abaae344e562fc69323c75e1cf772c436543/CHANGELOG.md)
for more.
- Switch to using [github.com/golang/dep](https://github.com/golang/dep) for
managing dependencies; `vendor/` directory has been removed.
- See [README](README.md) for usage.

## [2.0.0-alpha.10] - 2017-12-12
### Added
- End-to-end test for the silencing functionality
- Silenced events are now identified in sensuctl

### Changed
- Events that transitioned from incidents to a healthy state are no longer
filtered by the pipeline
- Errcheck was added to the build script, and the project was given a once-over
to clean up existing errcheck lint.
- Creating a silenced entry via sensuctl no longer requires an expiry value

### Fixed
- Entities can now be silenced using their entity subscription
- Fixed a bug in the agent where it was ignoring keepalive interval and timeout
settings on start
- Keepalives now alert when entities go away!
- Fixed a bug in package dynamic that could lead to an error in json.Marshal
in certain cases.
- Fixed an issue in keepalived to handle cases of nil entities in keepalive
messages

## [2.0.0-alpha.9] - 2017-12-5
### Added
- Proxy entities are now dynamically created through the "Source" attribute of a
check configuration
- Flag to sensuctl configure allowing it to be configured non-interactively
(usage: --non-interactive or -n)
- New function SetField in package dynamic, for setting fields on types
supporting extended attributes.
- Automatically append entity:entityID subscription for agent entities
- Add silenced command to sensuctl for silencing checks and subscriptions.
- Add healthz endpoint to agent api for checking agent liveness.
- Add ability to pass JSON event data to check command STDIN.
- Add POST /events endpoint to manually create, update, and resolve events.
- Add "event resolve" command to sensuctl to manually resolve events.
- Add the time.InWindow & time.InWindows functions to support time windows, used
in filters and check subdue

### Fixed
- Fixed a bug in how silenced entries were deleted. Only one silenced entry will
be deleted at a time, regardless of wildcard presence for subscription or check.

## [2.0.0-alpha.8] - 2017-11-28
### Added
- New "event delete" subcommand in sensuctl
- The "Store" interface is now properly documented
- The incoming request body size is now limited to 512 KB
- Silenced entries in the store now have a TTL so they automatically expire
- Initial support for custom attributes in various Sensu objects
- Add "Error" type for capturing pipeline errors
- Add registration events for new agents
- Add a migration tool for the store directly within sensu-backend

### Changed
- Refactoring of the sensu-backend API
- Modified the description for the API URL when configuring sensuctl
- A docker image with the master tag is built for every commit on master branch
- The "latest" docker tag is only pushed once a new release is created

### Fixed
- Fix the "asset update" subcommand in sensuctl
- Fix Go linting in build script
- Fix querying across organizations and environments with sensuctl
- Set a standard redirect policy to sensuctl HTTP client

### Removed
- Removed extraneous GetEnv & GetOrg getter methods<|MERGE_RESOLUTION|>--- conflicted
+++ resolved
@@ -5,7 +5,6 @@
 and this project adheres to [Semantic
 Versioning](http://semver.org/spec/v2.0.0.html).
 
-<<<<<<< HEAD
 ## Unreleased
 ### Added
 - A warning is now logged when a runtime asset was requested but does not exist.
@@ -14,14 +13,11 @@
 
 ### Changed
 - The trusted CA file is now used for agent-side asset retrieval.
-=======
 ## [5.21.2] - 2020-08-31
->>>>>>> c1fb790a
 
 ### Fixed
 - Failed check events now get written to the event log file.
 
-<<<<<<< HEAD
 ## [6.0.0] - 2020-08-04
 
 ### Added
@@ -72,8 +68,6 @@
 - Upgraded Go version from 1.13.7 to 1.13.15.
 - Upgraded etcd version from 3.3.17 to 3.3.22.
 
-=======
->>>>>>> c1fb790a
 ## [5.21.1] - 2020-08-05
 
 ### Changed
