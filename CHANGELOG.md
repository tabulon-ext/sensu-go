--- conflicted
+++ resolved
@@ -7,16 +7,14 @@
 
 ## Unreleased
 
-<<<<<<< HEAD
 ### Added
 - Sensuctl and sensu-backend ask for password retype when a new password is
 created when in interactive mode.
 - Build info is now exposed as a prometheus metric via the /metrics endpoint.
-=======
+
 ### Fixed
 - Fixed a crash in the backend and agent related to Javascript execution.
 
->>>>>>> 62478c46
 ## [6.1.1] - 2020-10-22
 
 ### Fixed
