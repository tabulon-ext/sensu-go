# Changelog
All notable changes to this project will be documented in this file.

The format is based on [Keep a Changelog](http://keepachangelog.com/en/1.0.0/)
and this project adheres to [Semantic
Versioning](http://semver.org/spec/v2.0.0.html).

## Unreleased

### Added
<<<<<<< HEAD
- Added ability to make the Resty HTTP Timeout configurable.
- Added the `event.is_silenced` & `event.check.is_silenced` field selectors.
- [Web] Added the ability for labels and annotations with links to images to be
displayed inline.
- [Web] Added additional modes for those with colour blindness.
- Users can now increment the logging level by sending SIGUSR1 to the
sensu-backend or sensu-agent process.
- Added a new `sensuctl describe-type` command to list all resource types.
=======
- Added a `timeout` flag to `sensu-backend init`.
>>>>>>> 1396ce10

### Changed
- Warning messages from Resty library are now suppressed in sensuctl.
- Removed deprecated flags in `sensuctl silenced update` subcommand.

### Fixed
- `sensu-backend init` now logs any TLS failures encountered.

## [5.19.1] - 2020-04-13

### Fixed
- Require that pipe handlers have a command set.
- The config file default path is now shown in the help for sensu-backend start
and sensu-agent start.
- Keepalives can now be published via the HTTP API.
- Token substitution templates can now express escape-quoted strings.
- [Web] Fixes issue where labels with links could lead to a crash.
- Fixed a bug where keepalives would not always fire correctly when using
the postgres event store.
- The REST API now uses a timeout of 3 seconds by default when querying
etcd health.
- sensu-agent will not longer allow configuring keepalive timeouts less than
the keepalive interval.
- Eventd can no longer mistake keepalive events for checks with TTL.
- Keepalives now generate a new event UUID for each keepalive failure event.
- Agents now correctly reset keepalive switches on reconnect, fixing a bug
where old keepalive timeout settings would persist too long.
- The system's libc_type attribute is now populated on alpine containers.

## [5.19.0] - 2020-03-26

### Added
- The `sensu.io/managed_by` label is now automatically applied to resources
created via `sensuctl create`.
- Added `created_by` to object metadata and populate that field via the HTTP API.
- Added agent discovery of libc type, VM system/role, and cloud provider.
- Added `float_type` field to system type to store which float type (softfloat,
hardfloat) a system is using.
- Additional Tessen resource metrics can now be registered at runtime.
- Added a generic client POST function that can return the response.
- Tessen now reports the type of store used for events ("etcd or "postgres").

### Changed
- Updated the store so that it may _create_ wrapped resources.
- Bonsai client now logs at debug level instead of info level.
- The dashboard service now returns an error if the client User-Agent is curl
or sensuctl. This should prevent users from using the dashboard port by
mistake.

### Fixed
- Fixed a bug where the agent could connect to a backend using a namespace that
doesn't exist.
- Subscriptions can no longer be empty strings (#2932)
- The proper HTTP status codes are returned for unauthenticated & permission
denied errors in the REST API.

## [5.18.1] - 2020-03-10

### Fixed
- Check history is now in FIFO order, not ordered by executed timestamp.
- Fixed bug where flapping would incorrectly end when `total_state_change` was
  below `high_flap_threshold` instead of below `low_flap_threshold`.
- sensu-backend no longers hang indefinitely if a file lock for the asset
manager cannot be obtained, and returns instead an error after 60 seconds.
- Stopped using the etcd embedded client, which seems to trigger nil pointer
panics when used against an etcd that is shutting down.
- 64-bit align the `Resource` struct in the store cache to fix a crash on
32-bit systems.
- Fixed a bug where sensu-backend would restart when agents disconnect.

## [5.18.0] - 2020-02-24

### Added
- Added the `/version` API in sensu-agent.
- Indicate in log messages which filter dropped an event.

### Fixed
- sensuctl now supports the http_proxy, https_proxy, and no_proxy environment
variables.
- returns 401 instead of 500 when issues occur refreshing the access token.
- Support Bonsai assets versions prefixed with the letter `v`.
- Fixed a bug where wrapped resources were not getting their namespaces set by
the default sensuctl configuration.
- read/writes `initializationKey` to/from `EtcdRoot`, while support legacy as fallback (read-only)
- check for a non-200 response when fetching assets
- `/silenced` now supports API filtering (commercial feature).
- Fixed event payload validation on the backend events API to validate the
payload with the URL parameters on the /events/:entity/:check endpoint and
reject events that do not match.
- The `auth/test` endpoint now returns the correct error messages.
- The `log-level` configuration option is now properly applied when running the
Sensu Agent Windows service.

### Changed
- Updated Go version from 1.13.5 to 1.13.7.
- Default `event.entity.entity_class` to `proxy` in the POST/PUT `/events` API.
- Proxy entities are now automatically created when events are published with an
entity that does not exist.

## [5.17.2] - 2020-02-19

### Fixed

- Fixed a bug where on an internal restart, enterprise HTTP routes could fail
to intialize.

## [5.17.1] - 2020-01-31

### Fixed
- Cluster configuration of sensuctl should be reset when `configure` is called.
- Some namespaces would not appear in the curated namespace functionality under
certain circonstances.
- Fix a bug with tar assets that contain hardlinked files.
- Assets name may contain capital letters.
- When `--trusted-ca-file` is used to configure sensuctl, it now detects and saves
the absolute file path in the cluster config.
- [Web] Changing order on event list will no longer cause filters to be reset.
- [Web] URLs inside annotations are now rendered as links.

## [5.17.0] - 2020-01-28

### Added
- Added the secrets provider interface and secrets provider manager to be used
by commercial secrets providers. Implemented for checks, mutators, and handlers.
- Added the `secrets` field to checks, mutators, and handlers.
- Added the `keepalive-handlers` configuration flag on the agent to specify the
entity's keepalive handlers.
- Added `event.entity.name` as a supported field selector.

### Fixed
- Fixed a memory leak in the entity cache.
- [Web] Labels with links can now be followed.
- [Web] Fixed a inconsistent crash that occurred in Firefox browsers.
- [Web] Fixed bug where event history was duplicated in the event timeline
chart.
- [Web] Fixed issue where silenced entries with a start date would result in a
crash.
- Fixed a bug where `sensuctl entity delete` was not returning an error
when attempting to delete a non-existent entity.
- sensuctl command assets installed via Bonsai will now use the "sensuctl"
namespace.
- Fixed a memory leak in the entity cache
- Users with implicit permissions to a namespace can now display resources
within that namespace via the Web UI.
- Explicit access to namespaces can only be granted via cluster-wide RBAC
resources.
- Split rules ClusterRole and Role verbs, resources and resource names on comma.
- Add support for the `--format` flag in the `sensuctl command list` subcommand.
- Namespace can be ommited from event when performing an HTTP POST request to
the `/events` endpoint.
- Fixed a bug where failing check TTL events could occur event if keepalive
failures had already occurred.

## [5.16.1] - 2019-12-18

### Fixed
- Initialize the sensu_go_events_processed counter with the `success` label so
it's always displayed.
- Fixed a performance regression that was introduced in 5.15.0, which would
cause the API to timeout past 20k agent sessions.

## [5.16.0] - 2019-12-11

### Added
- Display the JWT expiration Unix timestamp in `sensuctl config view`.
- Added the 'sensu-backend init' subcommand.
- Added a new flag, --etcd-client-urls, which should be used with sensu-backend
when it is not operating as an etcd member. The flag is also used by the new
sensu-backend init tool.
- Added the cluster's distribution to Tessen data.
- Added a new field, ClusterIDHex, to the ClusterHealth datatype.
- Added the `--etcd-discovery` and `--etcd-discovery-srv` flags to
`sensu-backend`. These are used to take advantage of the embedded etcd's
auto-discovery features.
- Added `--keepalive-critical-timeout` to define the time after which a
critical keepalive event should be created for an agent.
- Added `--keepalive-warning-timeout` which is an alias of `--keepalive-timeout`
for backwards compatibility.

### Fixed
- Add a timeout to etcd requests when retrieving the nodes health.
- Show the correct default value for the format flag in `sensuctl dump` help
usage.
- Installing sensuctl commands via Bonsai will now check for correct labels
before checking if the asset has 1 or more builds.
- Listing assets with no results returns an empty array.
- Fixed a panic that could occur when creating resources in a namespace that
does not exist.
- [Web] Links to documentation now point to the version of the product being run
instead of the latest; helpful when running an older version of Sensu.
- Fixed issue where keepalive events and events created through the agent's
socket interface could be missing a namespace.
- Fixed an issue where 'sensuctl cluster health' would hang indefinitely.
- Fixed several issues around the metadata of resources encoded using the
wrapped-json format, where the metadata would go missing when listing
resources or prevent resources from being created.

### Changed
- The backend will no longer automatically be seeded with a default admin
username and password. Users will need to run 'sensu-backend init' on every
new installation.
- Several deprecated flags were removed from sensu-backend.
- [Web] Changes to navigation. The app bar has been replaced by an omnipresent
drawer increasing the available space for content. Additionally, each page now
includes breadcrumbs.
- [Web] Switching namespaces is easier than ever, with the new and improved
switcher. The new component can be accessed from the drawer or with the shortcut
ctrl+k. For those with many namespaces the switcher now includes fuzzy search
and improved keyboard navigation.
- 'sensuctl cluster health' will now use a 3s timeout when gathering cluster
health information.
- 'sensuctl cluster health' now collects cluster health information concurrently.

## [5.15.0] - 2019-11-18

### Fixed
- Added better error logging for mutator execution.
- Fixed the order of flap detection weighting for checks.
- The pprof server now only binds to localhost.

### Added
- Added the `APIKey` resource and HTTP API support for POST, GET, and DELETE.
- Added sensuctl commands to manage the `APIKey` resource.
- Added support for api keys to be used in api authentication.
- Added support for sensu-backend service environment variables.
- Added support for timezones in check cron strings.
- Added support for extending sensuctl support with commands.

### Changed
- Moved `corev2.BonsaiAsset` to `bonsai.Asset` and moved
`corev2.OutdatedBonsaiAsset` to `bonsai.OutdatedAsset` along with subsequent
bonsai package refactors.
- Colons and periods are now allowed to be used in all resource names, with
the exception of users.

## [5.14.2] - 2019-11-04

### Changed
- Upgraded etcd to 3.3.17
- Listing namespaces is now done implicitly based on access to resources within
a namespace. Users will no longer be able to list all namespaces by default, in
new installations. Existing installations will function as before. Operators can
change to the new behaviour, by modifying the system:user role.

### Fixed
- As a result of upgrading etcd, TLS etcd clients that lose their connection will
successfully reconnect when using --no-embed-etcd.
- Check TTL switches are now correctly buried when associated events and entities
are deleted.
- Keepalive switches are now correctly buried when the keepalive event is deleted.
- Sensu now uses far fewer leases for keepalives and check TTLs, resulting in a
stability improvement for most deployments.
- Fixed a minor UX issue in interactive filter commands in sensuctl.
- Silences now successfully apply to proxy entities where the check doesn't contain
  the same subscriptions as the entity (#3356)

## [5.14.1] - 2019-10-16

### Added
- Added prometheus gauges for check schedulers.

### Fixed
- Opening an already open Bolt database should not cause sensu-agent to hang
indefinitely.
- [CLI] Dump multiple types as YAML to a file would print separator STDOUT
instead of specified file
- Fixed a bug where Sensu would crash with a panic due to a send on a closed channel.

## [5.14.0] - 2019-10-08

### Added
- [Web] Added an additional option to the error dialog allowing users to
completely wipe the application's persisted state; in lieu of them having to
manually wipe their local / session storage. This may help in the rare cases
where something in said state is leading to an uncaught exception.
- [Web] For operating systems with support for selecting a preferred light /dark
theme, the application now respects the system preference by default.
- sensuctl dump can now list the types of supported resources with --types.
- Added the `sensu_agent_version` field to the `Entity` resource, which reflects
the Sensu semver version of the agent entity.
- Added the `--etcd-heartbeat-interval` and `--etcd-election-timeout` flags to
`sensu-backend`

### Changed
- [Web] Github is not always the best place for feature requests and discussion,
as such we've changed CTA for feedback to point to Discourse instead of the
web repository's issues page.
- [Web] When a user lands on a page inside a namespace that no longer exists or
they do not have access to, the drawer is now opened so that namespace switcher
is front and center. Hopefully this should reduce any confusion around next
steps.
- Support agent TLS authentication, usable with a licensed sensu-backend.
- Updated Go version from 1.12.3 to 1.13.1.
- [GraphQL] `putWrapped` mutation now accepts wrapped JSON with empty
outer objectmeta.

### Fixed
- [Web] Fixed issue where a user with an appropriate role may have been unable
to resolve events, queue checks, and create silenced entries.
- Splayed proxy checks are now executed every interval, instead of every
`interval + interval * splay_coverage`.
- [GraphQL] Ensures that proxy entity label & annotations are redacted.
- Fixed a bug in the ring where round robin schedules would not recover
after quorum loss.
- [Web] Unauthorized errors emitted while creating silences or resolving events
are now caught and a toast is presented to communicate what occurred.
- [Web] Internal errors are now avoided when a user attempts to queue an ad-hoc
check for a keepalive.
- Do not separate asset builds into several assets unless the the tabular format
is used in `sensuctl asset list`.
- Fix the 'flag accessed but not defined' error in `sensuctl asset outdated`
- Fix generic API client's `SetTypeMeta` method. The APIGroup is now correctly
configured and by virtue unintended authorization denied errs are avoided.
- Fixed a bug where checks would stop executing after a network error.
- Fixed a bug where sensuctl create with stdin was not working.

## [5.13.2] - 2019-09-19

### Fixed
- Enterprise bug fix.

## [5.13.1] - 2019-09-10

### Fixed
- Multi-build asset definitions with no matching filters will no longer cause a panic.

## [5.13.0] - 2019-09-09

### Added
- Added the `sensuctl env` command.
- sensuctl asset add (fetches & adds assets from Bonsai).
- sensuctl asset outdated (checks for newer versions of assets from Bonsai).
- Add HTTP and directory support to `sensuctl create`
- Only validate check interval/cron when publish true

### Fixed
- sensuctl dump no longer silently discards errors.
- Interactive check create and update modes now have 'none' as the first
highlighted option, instead of nagios-perfdata.
- Fixed a bug where silences would not expire on event resolution.

## [5.12.0] - 2019-08-22

### Added
- Added functionality for the agent `--allow-list` configuration, which
whitelists check and check hook executables.
- Added the `runtime_assets` field to `HookConfig`. Assets are enabled
for check hook execution.
- Added backwards compatible content negotiation to the websocket connection.
Protobuf will be used for serialization/deserialization unless indicated by the
backend to use JSON.
- Added delete functionality for assets in the API and sensuctl.
- Added `sensuctl dump` to dump resources to a file or STDOUT.
- Added `event.check.name` as a supported field selector.
- [Web] Added timeline chart to event details view.
- Added `entity.system.arm_version` to record the value of `GOARM` at compile time.
- Added `ProviderType` field to `AuthProviderClaims`
- Added `builds` field to the `Asset` type to allow assets to specify different
URLs for each platform/architecture/arch_version.

### Changed
- The project now uses Go modules instead of dep for dependency management.
- The internal reverse proxy relied on by the dashboard has been eliminated.
- The generic etcd watcher now keeps track of revisions.
- The resource caches can now rebuild themselves in case of failures.
- Event and Entity resources can now be created without an explicit namespace;
the system will refer to the namespace in the URL.
- Events and Entities can now be created with the POST verb.
- [Web] Changed styling of namespace labels.
- Log token substitution failures more clearly.

### Fixed
- Fixed the tabular output of `sensuctl filter list` so inclusive filter expressions
are joined with `&&` and exclusive filter expressions are joined with `||`.
- The REST API now correctly only returns events for the specific entity
queried in the `GET /events/:entity` endpoint (#3141)
- Prevent a segmentation fault when running `sensuctl config view` without
configuration.
- Added entity name to the interactive sensuctl survey.
- Check hooks with `stdin: true` now receive actual event data on STDIN instead
  of an empty event.
- Prevent a segmentation fault on the agent when a command execution returns an
error.
- [Web] Fixed issue where a bad or revoked access token could crash the app.

### Removed
- Removed encoded protobuf payloads from log messages (when decoded, they can reveal
redacted secrets).

## [5.11.1] - 2019-07-18

### Fixed
- The agent now sends heartbeats to the backend in order to detect network
failures and reconnect faster.
- The default handshake timeout for the WebSocket connection negotiation has
been lowered from 45 to 15 seconds and is now configurable.

## [5.11.0] - 2019-07-10

### Added
- Silenced entries are now retrieved from the cache when determining if an event
is silenced.
- Added --disable-assets flag to sensu-agent.
- Added ability to query mutators to the GraphQL service
- Added ability to query event filters to the GraphQL service
- Added prometheus metrics for topics in wizard bus and agent sessions.
- The buffer size and worker count of keepalived, eventd & pipelined can now be
configured on sensu-backend.
- Added a `headers` field to the `Asset` struct. Headers is a map of key/value
string pairs used as HTTP headers for asset retrieval.
- Added the current user to the output of `sensuctl config view`.
- [Web] Adds list and details views for mutators
- [Web] Adds list and details views for event filters
- Added sensuctl delete command

### Changed
- [Web] Updated embedded web assets from `46cd0ee` ... `8f50155`
- The REST API now returns the `201 Created` success status response code for
POST & PUT requests instead of `204 No Content`.

### Fixed
- The REST API now returns an error when trying to delete an entity that does
not exist.
- Fixed a bug where basic authorization was not being performed on the agent websocket connection.
- Fixed an aliasing regression where event timestamps from the /events API
were not getting properly populated.
- Fixed a bug where multiple nested set handlers could be incorrectly flagged as
deeply nested.
- Fixed a bug where round robin proxy checks could fail to execute.
- Fixed a bug where watchers could enter a tight loop, causing very high CPU
usage until sensu-backend was restarted.

## [5.10.1] - 2019-06-25

### Fixed
- Fixed the entity_attributes in proxy_requests so all attributes must match
instead of only one of them.
- Fixed a bug where events were not deleted when their corresponding entity was.

## [5.10.0] - 2019-06-18

### Added
- Added POST `/api/core/v2/tessen/metrics`.
- Added the ability in TessenD to listen for metric points on the message bus,
populate, and send them to the Tessen service.
- [Web] Adds ability to delete entities
- [GraphQL] Adds simple auto-suggestion feature.
- Added a tag to all Tessen metrics to differentiate internal builds.
- Added a unique sensu cluster id, accessible by GET `/api/core/v2/cluster/id`.
- Added `sensuctl cluster id` which exposes the unique sensu cluster id.

### Changed
- [Web] Updated embedded web assets from `275386a` ... `46cd0ee`
- Refactoring of the REST API.
- Changed the identifying cluster id in TessenD from the etcd cluster id to
the sensu cluster id.
- [GraphQL] Updates `PutResource` mutation to accept an `upsert` boolean flag parameter. The `upsert` param defaults to `true`, but if set to `false` the mutation will return an error when attempting to create a duplicate resource.
- Eventd has been refactored. Users should not perceive any changes, but a
substantial amount of business logic has been moved into other packages.
- The `sensuctl create` command now accepts resources without a declared
namespace. If the namespace is omitted, the resource will be created in the
current namespace, or overridden by the `--namespace` flag.
- Eventd now uses a constant number of requests to etcd when working with
silenced entries, instead of a number that is proportional to the number of
subscriptions in a check.

### Fixed
- The check state and check total_state_change properties are now more correct.
- Scheduling proxy checks now consumes far fewer CPU resources.
- [Web] Unless required- scrollbars on code blocks are hidden.
- [Web] Ensure that we redirect user to a valid namespace when first signing in.
- [Web] Correctly display timeout value for handlers.
- [Web] Avoid exception when parsing non-standard cron statements. (Eg.
`@every 1h` or `@weekly`)
- The resources metadata are now validated with the request URI.

## [5.9.0] - 2019-05-29

### Added
- [GraphQL] Added field to retrieve REST API representation of a resource to
  each core type
- [Web] Add views for handlers

### Changed
- [Web] Updated embedded web assets from `9d91d7f` ... `275386a`
- [Web] Implements simpler & more efficient filtering.
- [GraphQL] fields that previously accepted a JS filter have been deprecated and
  replaced with a simpler syntax.

### Fixed
- Fixed the behaviors for check `Occurrences` and `OccurrencesWatermark`.
- Fixed a panic that could occur when seeding initial data.
- [Web] Compress dashboard assets
- [Web] Fixed regression where dashboard assets were no longer compressed.
- Fixed listing of silenced entries by check or subscription.
- The docker-compose.yaml file now refers to the sensu/sensu:latest image.

## [5.8.0] - 2019-05-22

### Added
- Added per resource counts to tessen data collection.
- Added event processing counts to tessen data collection.
- Added ability to query for `Handlers` (individual and collections) from the GraphQL query endpoint.
- Added `/version` to retrieve the current etcd server/cluster version and the sensu-backend version.
- --etcd-cipher-suites option is now available for sensu-backend.
- Added the `--chunk-size` flag to `sensuctl * list` sub-commands

### Changed
- eventd and keepalived now use 1000 handlers for events.
- etcd database size and request size are now configurable.
- Most resources now use protobuf serialization in etcd.

### Fixed
- Only bury switchsets of checks that no longer have a TTL, in order to reduce
the number of write operations made to etcd.
- Fixed keepalives switchsets for entities with deregistration.
- Fixed continue token generation in namespace and user pagination.

## [5.7.0] - 2019-05-09

### Added
- Added a Windows service wrapper for sensu-agent. See
"sensu-agent service --help" for more information.

### Fixed
- Fixed `sensuctl` color output on Windows.
- Fixed a regression in `sensuctl cluster` json/wrapped-json output.
- Fixed a regression that caused listing objects for a given namespace to also
  include results from namespaces sharing a similar prefix.

## [5.6.0] - 2019-04-30

### Added
- Added filtering support to `sensuctl`. This feature only works against a
  `sensu-backend` with a valid enterprise license.
- Added fields getter functions for resources available via the REST API.
- Added the message bus to Tessend in order to track Tessen configuration changes from the API.
- Added a performance optimizing `Count()` function to the generic store.
- Added a hexadecimal Cluster ID title to the `sensuctl cluster health` and
`sensuctl cluster member-list` commands in tabular format.
- Added a `Header` field to the `HealthResponse` type returned by `/health`.

### Fixed
- Fixed the agent `--annotations` and `--labels` flags.

## [5.5.1] - 2019-04-15

### Changed
- Added parsing annoatations to sensu-agent, both from agent.yml and command line arguments
- Updated Go version from 1.11.4 to 1.12.3 for CI builds.
- Changed the 1.x `client` field to `source` in the 1.x compatible agent socket. The `client` field is now deprecated.
- Deprecated the agent TCP/UDP sockets in favor of the agent rest api.
- [GraphQL] Added mutation to create / update using wrapped resources.
- [GraphQL] Added field returning wrapped resource given ID.
- apid uses a new generic router for listing resources.
- The store uses the generic List function for listing resources.

### Fixed
- Fixed an issue where etcd watchers were used incorrectly. This was causing
100% CPU usage in some components, as they would loop endlessly trying to get
results from watchers that broke, due to their stream terminating. Other
components would simply stop updating. Watchers now get reinstated when the
client regains connectivity.
- Fixed the `/events/:entity` route in the REST API.
- Fixed a bug where the --labels arg was not working as expected in sensu-agent.

## [5.5.0] - 2019-04-03

### Added
- Added the TessenD daemon.
- Added an etcd watcher for tessen configuration.
- Added ring support for TessenD so that the service is invoked in a
round-robin fashion within a cluster.
- Added `tessen opt-in` command to `sensuctl`.
- Added `tessen opt-out` command to `sensuctl`.
- Added `tessen info` command to `sensuctl`.
- Added more verbose logging to indicate when a proxy request matches an entity according to its entity attributes.

### Removed
- Removed the unused etcd watcher for hook configurations.

### Fixed
- [Web] Ensure user chip is never rendered when creator is not present.

## [5.4.0] - 2019-03-27

### Added
- Add support for pagination to the API
- Add two new flags for `backend` daemon to optionally allow for separate TLS
  cert/key for dashboard. the flags are: `--dashboard-cert-file` and
  `--dashboard-key-file`. The dashboard will use the same TLS config of the API
  unless these new flags are specified.
- Added notion of asset collections to dashboard daemon
- Added a store for Tessen opt-in/opt-out configuration.
- Added /tessen GET and PUT endpoints to the API.
- Added queueing to the agent /events API

### Changed
- [Web] Updated dependencies that had warnings
- [Web] Updated dependency babel to ^7.4
- [Web] Updated UI library to ^3.8

### Fixed
- Fixed a bug in `sensuctl` where global/persistent flags, such as `--namespace`
  and `--config-dir`, would get ignored if they were passed after a sub-command
  local flag, such as `--format`.
- Fixed a bug in `sensuctl` where handlers and filters would only be deleted
  from the default namespace, unless a `--namespace` flag was specified.
- Fixed a bug where events could be stored without a timestamp.
- Fixed a bug where metrics could be persisted to etcd in some cases.
- Fixed a bug where agents would sometimes refuse to terminate on SIGTERM and
  SIGINT.
- Fixed a bug where agents would always try to reconnect to the same backend,
  even when multiple backends were specified. Agents will now try to connect to
  other backends, in pseudorandom fashion.
- [Web] Avoids crash when the creator of a check is inaccessible.
- [Api] Respond with 404 from the users endpoint when user for given name cannot
  be found.
- Commands wrap on the event details page and will display "-" if there is no
  command (keepalives)

## [5.3.0] - 2019-03-11

### Added
- Added additional check config and entity information to event details page.
- Fixed all known TLS vulnerabilities affecting the backend server:
    - TLS min version increased to 1.2
    - Removed ALL but perfect-forward-secrecy ciphers
- Removed requirement of specifying `--trusted-ca-file` when using TLS on backend
- Prevented backend from loading server TLS configuration for http client
- Enforced uniform TLS configuration for all three backend components (apid, agentd, dashboardd)
- Set http client timeout to 15 seconds for sensuctl
- Round robin scheduling is now fully functional.
- Web UI offline state detection and and alert banner.

### Changed
- Asset downloading now uses buffered I/O.

### Fixed
- Check results sent via the agent socket now support handlers.
- `sensuctl user list` can now output yaml and wrapped-json
- Fixed bug with how long commands were displayed on check details page.
- Assets downloads no longer specify a client timeout.
- Fixed a bug where agent entity subscriptions would be communicated to the
  backend incorrectly. Due to the scheduler using the subscriptions from the
  HTTP header, this does not have any effect on scheduling.
- Web - Fixes issue where timeout value was not displayed.
- Fixed bug with how long commands were displayed on check details page.

### Removed
- Removed the concept of "edition" and the edition header.

## [5.2.1] - 2019-02-11

### Fixed
- Fixed a regression in the agent that would not allow proxy checks to be
run for subsequent executions.
### Added
- Web UI - support for labels and annotations

## [5.2.0] - 2019-02-06

### Added
- Added support for the following TLS related options to `sensuctl`:
`--trusted-ca-file` and `--insecure-skip-tls-verify`. This allows sensuctl
users to use a self-signed certificate without adding it to the operating
system's CA store, either by explicitly trusting the signer, or by disabling
TLS hostname verification.
- Added a generic watcher in the store.
- Added `RemoveProvider` method to authenticator.
- Check output truncation support has been added. Check output can be truncated
by adjusting the max_output_size and discard_output properties.
- Added ability to silence/unsilence from the event details page.
- Added support for wrapped resources in the API with `sensuctl create` &
`sensuctl edit`.
- Web UI - platform version displays on the entity details page.
- Web UI - include proxy request configuration on check details page.
- Web UI - display deregistration config on the entity details page.

### Changed
- Removed unused workflow `rel_build_and_test` in CircleCI config.
- Moved the `Provider` interface to `api/core/v2` package.
- Moved the `Authenticator` interface to `backend/authentication` package.
- Updated confirmation messages for sensuctl commands: `Created`, `Deleted` and
`Updated` instead of `OK`.
- Exported some functions and methods in the CLI client.
- The API authenticator now identifies providers by their name only.

### Fixed
- Check TTL failure events are now much more reliable, and will persist even
in the presence cluster member failures and cluster restarts.
- Fix snakeCase version of keys in typeMap for acronyms.
- Fixed a bug in keepalive processing that could result in a crash.
- Pin childprocess to v0.9.0 in CircleCI so fpm can be installed.
- Substitutions applied to command & hooks are now omitted from events.
- Fixes a bug where generic store methods assumed a namespace was provided for non-namespaced resources.
- Keepalive and check TTL database state is now properly garbage-collected on
entity deletion.
- Fixed a bug where `sensuctl version` required configuration files to exist.
- Updates the copy on the confirm disable dialog to accurately reflect the
operation.

## [5.1.1] - 2019-01-24

### Added
- Added the notion of authentication providers.

### Changed
- Improved logging for errors in proxy check requests.
- Updated Go version from 1.10 to 1.11.4.
- Refactoring of the internal authentication mechanism into a `basic`
authentication provider.
- Modified private generic store methods as public functions.
- Improved logging for errors in proxy check requests.
- Updated Go version from 1.10 to 1.11.4.
- Changed keepalive event to include check.output

### Fixed
- Fixed a bug where `sensuctl edit` was not removing the temp file it created.
- Fixed a bug where adhoc checks were not retrieving asset dependencies.
- Fixed a bug where check updates would cause the check to immediately fire.
- Fixed a bug where a bad line in check output would abort metric extraction.
An error is now logged instead, and extraction continues after a bad line is encountered.
- Keepalive events will now continue to fire after cluster restarts.
- Fixed a panic in the dashboardd shutdown routine.
- Fixed a bug where deleting a non-existent entity with sensuctl would not return an error.
- Web UI - toolbar menu buttons now switch with dark theme.
- Web UI - some buttons easier to see with dark theme.
- Agents will now take proxy entity names into consideration when guarding
against duplicate check requests.

### Changed
- Improved logging for errors in proxy check requests.
- Updated Go version from 1.10 to 1.11.4.

## [5.1.0] - 2018-12-18

### Added
- Support for the trusted-ca-file and insecure-skip-tls-verify flags in
  sensu-agent. These flags have the same meaning and use as their sensu-backend
  counterparts.

### Changed
- Default location for sensu-backend data has changed from /var/lib/sensu to
  /var/lib/sensu/sensu-backend. See release notes for more information.

### Fixed
- Keepalive and check TTL failure events now fire continuously until resolved.
- Listing an empty set of assets now correctly returns [] instead of null.
- Fixed API endpoint used by the CLI to create hooks via the 'sensuctl create'
  command. It's now possible to create objects of type 'Hook' with this command
  again.
- Firefox status icons not fully rendering

## [5.0.1] - 2018-12-12

### Changed
- Added --etcd-advertise-client-urls options to docker-compose.yaml sensu-backend start command

### Fixed
- Prevent a panic when using an external etcd cluster.
- Silences List in web ui sorted by ascending order; defaults to descending
- Reduces shuffling of items as events list updates
- Fixed error in UI where status value could not be coerced
- Copy local environment variables into execution context when running checks
- Ensure environment variables are joined with a semicolon on Windows
- Command arguments are no longer needlessly escaped on Windows
- Backend environments are now included in handler & mutator execution requests.

## [5.0.0] - 2018-11-30

### Added
- Add the `etcd-advertise-client-urls` config attribute to sensu-backend
- Support for multiple API versions added to sensuctl create
- Support for metadata added to wrapped resources (yaml, wrapped-json)
- Added the backend configuration attributes `api-listen-address` & `api-url`.
- Adds feedback when rerunning check[s] in the web app

### Removed
- Check subdue functionality has been disabled. Users that have checks with
subdues defined should delete and recreate the check. The subdue feature was
found to have issues, and we are re-working the feature for a future release.
- Filter when functionality has been disabled. Users that have filters with
'when' properties defined should delete and recreate the filter. Filter when
uses the same facility as check subdue for handling time windows.
- Removed event.Hooks and event.Silenced deprecated fields
- Extensions have been removed until we have time to revisit the feature.

### Changed
- Assets and checks environments are now merged, with a preference given to the
  values coming from the check's environment.
- Assets and handlers environments are now merged, with a preference given to the
  values coming from the handler's environment.
- Assets and mutators environments are now merged, with a preference given to the
  values coming from the mutator's environment.
- Metadata from wrappers and resources is now merged, with a preference given to
the values coming from the wrapper. Labels and annotations are deep-merged.
- Round-robin scheduling has been temporarily disabled.
- The dashboard now uses the `api-url` configuration attribute to connect to the
API.

### Fixed
- Fixed several resource leaks in the check scheduler.
- Fixed a bug in the dashboard where entities could not be silenced.
- Fix the `sensuctl cluster health` command.
- Fixed issue filtering by status on the events page
- Fixed interactive operations on entities in the CLI
- Removed rerun and check links for keepalives on event details page.
- Web UI - Made silencing language more clear on Silences List page
- Fixed a bug where resources from namespaces that share a common prefix, eg:
  "sensu" and "sensu-devel", could be listed together.
- Fixed a bug in the agent where the agent would deadlock after a significant
period of disconnection from the backend.
- Fixed a bug where logging events without checks would cause a nil panic.
- Removed the ability to rerun keepalives on the events list page
- A panic in keepalive/check ttl monitors causing a panic.
- Monitors are now properly namespaced in etcd.
- Updating a users groups will no longer corrupt their password
- Prevent empty error messages in sensuctl.
- Fixed a bug where keepalive failures could be influenced by check TTL
successes, and vice versa.
- Fixed a bug where check TTL events were not formed correctly.
- Fixed a web-ui bug causing the app to crash on window resize in FireFox

### Breaking Changes
- The backend configuration attributes `api-host` & `api-port` have been
replaced with `api-listen-address`.

## [2.0.0-beta.8-1] - 2018-11-15

### Added
- Assets are included on check details page.
- Adds links to view entities and checks from the events page.
- Added an agent/cmd package, migrated startup logic out of agent main
- Improved debug logging in pipeline filtering.
- Add object metadata to entities (including labels).
- Add filter query support for labels.
- Add support for setting labels on agents with the command line.
- The sensuctl tool now supports yaml.
- Add support for `--all-namespaces` flag in `sensuctl extension list`
subcommand.
- Added functionality to the dynamic synthesize function, allowing it to
flatten embedded and non-embedded fields to the top level.
- Added the sensuctl edit command.
- Added javascript filtering.

### Removed
- Govaluate is no longer part of sensu-go.

### Fixed
- Display appropriate fallback when an entity's lastSeen field is empty.
- Silences List in web ui sorted by ascending order
- Sorting button now works properly
- Fixed unresponsive silencing entry form begin date input.
- Removed lastSeen field from check summary
- Fixed a panic on the backend when handling keepalives from older agent versions.
- Fixed a bug that would prevent some keepalive failures from occurring.
- Improved event validation error messages.
- Improved agent logging for statsd events.
- Fixues issue with tooltip positioning.
- Fixed bug with toolbar menus collapsing into the overflow menu
- The agent now reconnects to the backend if its first connection attempt
  fails.
- Avoid infinite loop when code cannot be highlighted.

### Changes
- Deprecated the sensu-agent `--id` flag, `--name` should be used instead.

### Breaking Changes
- Environments and organizations have been replaced with namespaces.
- Removed unused asset metadata field.
- Agent subscriptions are now specified in the config file as an array instead
  instead of a comma-delimited list of strings.
- Extended attributes have been removed and replaced with labels. Labels are
string-string key-value pairs.
- Silenced `id`/`ID` field has changed to `name`/`Name`.
- Entity `id`/`ID` field has changed to `name`/`Name`.
- Entity `class`/`Class` field has changed to `entity_class`/`EntityClass`.
- Check `proxy_entity_id`/`ProxyEntityID` field has changed to `proxy_entity_name`/`ProxyEntityName`.
- Objects containing both a `name`/`Name` and `namespace`/`Namespace` field have been
replaced with `metadata`/`ObjectMeta` (which contains both of those fields).
- Role-based access control (RBAC) has been completely redesigned.
- Filter and token substitution variable names now match API naming. Most names
that were previously UpperCased are now lower_cased.
- Filter statements are now called expressions. Users should update their
filter definitions to use this new naming.

## [2.0.0-beta.7-1] - 2018-10-26

### Added
- Asset functionality for mutators and handlers.
- Web ui allows publishing and unpublishing on checks page.
- Web ui allows publishing and unpublishing on check details page.
- Web ui code highlighting added.

### fixed
- fixes exception thrown when web ui browser window is resized.

## [2.0.0-beta.6-2] - 2018-10-22

### Added
- Add windows/386 to binary gcs releases
- TLS authentication and encryption for etcd client and peer communication.
- Added a debug log message for interval timer initial offset.
- Added a privilege escalation test for RBAC.

### Removed
- Staging resources and configurations have been removed from sensu-go.
- Removed handlers/slack from sensu/sensu-go. It can now be found in
sensu/slack-handler.
- Removed the `Error` store and type.

### Changed
- Changed sensu-agent's internal asset manager to use BoltDB.
- Changed sensuctl title colour to use terminal's configured default for bold
text.
- The backend no longer forcibly binds to localhost.
- Keepalive intervals and timeouts are now configured in the check object of
keepalive events.
- The sensu-agent binary is now located at ./cmd/sensu-agent.
- Sensuctl no longer uses auto text wrapping.
- The backend no longer requires embedded etcd. External etcd instances can be
used by providing the --no-embed option. In this case, the client will dial
the URLs provided by --listen-client-urls.
- The sensu-agent binary is now located at ./cmd/sensu-agent.
- Sensuctl no longer uses auto text wrapping.
- The backend no longer requires embedded etcd. External etcd instances can be
used by providing the --no-embed option. In this case, the client will dial
the URLs provided by --listen-client-urls.
- Deprecated daemon `Status()` functions and `/info` (`/info` will be
re-implemented in https://github.com/sensu/sensu-go/issues/1739).
- The sensu-backend flags related to etcd are now all prefixed with `etcd` and
the older versions are now deprecated.
- Web ui entity recent events are sorted by last ok.
- etcd is now the last component to shutdown during a graceful shutdown.
- Web ui entity recent events are sorted by last ok
- Deprecated --custom-attributes in the sensu-agent command, changed to
--extended-attributes.
- Interfaced command execution and mocked it for testing.
- Updated the version of `libprotoc` used to 3.6.1.

### Fixed
- Fixed a bug in `sensuctl configure` where an output format called `none` could
  be selected instead of `tabular`.
- Fixes a bug in `sensuctl cluster health` so the correct error is handled.
- Fixed a bug where assets could not extract git tarballs.
- Fixed a bug where assets would not install if given cache directory was a
relative path.
- Fixed a bug where an agent's collection of system information could delay
sending of keepalive messages.
- Fixed a bug in nagios perfdata parsing.
- Etcd client URLs can now be a comma-separated list.
- Fixed a bug where output metric format could not be unset.
- Fixed a bug where the agent does not validate the ID at startup.
- Fixed a bug in `sensuctl cluster health` that resulted in an unmarshal
error in an unhealthy cluster.
- Fixed a bug in the web ui, removed references to keepaliveTimeout.
- Keepalive checks now have a history.
- Some keepalive events were misinterpreted as resolution events, which caused
these events to be handled instead of filtered.
- Some failing keepalive events were not properly emitted after a restart of
sensu-backend.
- The check output attribute is still present in JSON-encoded events even if
empty.
- Prevent an empty Path environment variable for agents on Windows.
- Fixed a bug in `sensuctl check update` interactive mode. Boolean defaults
were being displayed rather than the check's current values.
- Use the provided etcd client TLS information when the flag `--no-embed-etcd`
is used.
- Increase duration delta in TestPeriodicKeepalive integration test.
- Fixed some problems introduced by Go 1.11.

### Breaking Changes
- Removed the KeepaliveTimeout attribute from entities.

## [2.0.0-beta.4] - 2018-08-14

### Added
- Added the Sensu edition in sensuctl config view subcommand.
- List the supported resource types in sensuctl.
- Added agent ID and IP address to backend session connect/disconnect logs
- Licenses collection for RHEL Dockerfiles and separated RHEL Dockerfiles.

### Changed
- API responses are inspected after each request for the Sensu Edition header.
- Rename list-rules subcommand to info in sensuctl role commmand with alias
for backward compatibility.
- Updated gogo/protobuf and golang/protobuf versions.
- Health API now returns etcd alarms in addition to cluster health.

### Fixed
- Fixed agentd so it does not subscribe to empty subscriptions.
- Rules are now implicitly granting read permission to their configured
environment & organization.
- The splay_coverage attribute is no longer mandatory in sensuctl for proxy
check requests and use its default value instead.
- sensu-agent & sensu-backend no longer display help usage and duplicated error
message on startup failure.
- `Issued` & `History` are now set on keepalive events.
- Resolves a potential panic in `sensuctl cluster health`.
- Fixed a bug in InfluxDB metric parsing. The timestamp is now optional and
compliant with InfluxDB line protocol.
- Fixed an issue where adhoc checks would not be issued to all agents in a
clustered installation.

### Breaking Changes
- Corrects the check field `total_state-change` json tag to `total_state_change`.

## [2.0.0-beta.3-1] - 2018-08-02

### Added
- Added unit test coverage for check routers.
- Added API support for cluster management.
- Added sensuctl cluster member-list command.
- Added Sensu edition detection in sensuctl.
- Added sensuctl cluster member-add command.
- Added API client support for enterprise license management.
- Added a header to API calls that returns the current Sensu Edition.
- Added sensuctl cluster health command.

### Changed
- The Backend struct has been refactored to allow easier customization in
enterprise edition.
- Use etcd monitor instead of in-memory monitor.
- Refactoring of the cmd package for sensuctl to allow easier customization in
the enterprise edition.
- Upgrade dep to v0.5.0
- Added cluster health information to /health endpoint in sensu-backend.

### Fixed
- Fixed `sensuctl completion` help for bash and zsh.
- Fixed a bug in build.sh where versions for Windows and Mac OS were not
generated correctly.
- Display the name of extensions with table formatting in sensuctl.
- Fixed TLS issue that occurred when dashboard communicated with API.
- Check TTL now works with round robin checks.
- Format string for --format flag help now shows actual arguments.
- Push the sensu/sensu:nightly docker image to the Docker Hub.
- Replaced dummy certs with ones that won't expire until 100 years in the
future.
- Fixed a bug where clustered round robin check execution executed checks
too often.
- Catch errors in type assertions in cli.
- Fixed a bug where users could accidentally create invalid gRPC handlers.

### Removed
- Removed check subdue e2e test.
- Removed unused Peek method in the Ring data structure.

### Breaking Changes
- Removed deprecated import command.

## [2.0.0-beta.2] - 2018-06-28

### Added
- Performed an audit of events and checks. Added `event.HasCheck()` nil checks
prior to assuming the existence of said check.
- Added a Create method to the entities api.
- Added the ability to set round robin scheduling in sensuctl
- Added Output field to GRPC handlers
- Additional logging around handlers
- Accept additional time formats in sensuctl
- Entities can now be created via sensuctl.
- Added the format `wrapped-json` to sensuctl `configure`, `list` and `info`
commands, which is compatible with `sensuctl create`.
- Added debug event log with all event data.
- Added yml.example configurations for staging backend and agents.
- Added test resources in `testing/config/resources.json` to be used in staging.
- Added all missing configuration options to `agent.yml.example` and
`backend.yml.example`.
- Added environment variables to checks.
- Added logging redaction integration test.
- Added check token substitution integration test.
- Added the `sensuctl config view` subcommand.
- Added extension service configuration to staging resources.
- Added some documentation around extensions.
- Added Dockerfile.rhel to build RHEL containers.

### Changed
- Upgraded gometalinter to v2.
- Add logging around the Sensu event pipeline.
- Split out the docker commands in build script so that building images and
  pushing can be done separately.
- Migrated the InfluxDB handler from the sensu-go repository to
github.com/nikkiki/sensu-influxdb-handler
- Entry point for sensu-backend has been changed to
  `github.com/sensu/sensu-go/cmd/sensu-backend`
- Don't allow unknown fields in types that do not support custom attributes
when creating resources with `sensuctl create`.
- Provided additional context to metric event logs.
- Updated goversion in the appveyor configuration for minor releases.
- Use a default hostname if one cannot be retrieved.
- Return an error from `sensuctl configure` when the configured organization
or environment does not exist.
- Remove an unnecessary parameter from sensuctl environment create.
- The profile environment & organization values are used by default when
creating a resource with sensuctl.
- Migrated docker image to sensu Docker Hub organization from sensuapp.
- Use the sensu/sensu image instead of sensu/sensu-go in Docker Hub.

### Fixed
- Prevent panic when verifying if a metric event is silenced.
- Add logging around the Sensu event pipeline
- Marked silenced and hooks fields in event as deprecated
- Fixed a bug where hooks could not be created with `create -f`
- Metrics with zero-values are now displayed correctly
- Fix handler validation routine
- Fixed a small bug in the opentsdb transformer so that it trims trailing
whitespace characters.
- Sensu-agent logs an error if the statsd listener is unable to start due to an
invalid address or is stopped due to any other error.
- Fixed a bug where --organization and --environment flags were hidden for all
commands
- Fix a bug where environments could not be created with sensuctl create
- StatsD listener on Windows is functional
- Add version output for dev and nightly builds (#1320).
- Improve git version detection by directly querying for the most recent tag.
- Fixed `sensuctl create -f` for `Role`
- Fixed `sensuctl create -f` for `Event`
- Added validation for asset SHA512 checksum, requiring that it be at least 128
characters and therefore fixing a bug in sensuctl
- Silenced IDs are now generated when not set in `create -f` resources
- API requests that result in a 404 response are now logged
- Fixed a bug where only a single resource could be created with
`sensuctl create` at a time.
- Fixed a bug where environments couldn't be deleted if there was an asset in
the organization they reside in.
- Dashboard's backend reverse proxy now works with TLS certs are configured.
- Fixed a bug with the IN operator in query statements.
- Boolean fields with a value of `false` now appear in json format (removed
`omitempty` from protobufs).
- The sensuctl create command no longer prints a spurious warning when
non-default organizations or environments are configured.
- When installing assets, errors no longer cause file descriptors to leak, or
lockfiles to not be cleaned up.
- Fixed a bug where the CLI default for round robin checks was not appearing.
- Missing custom attributes in govaluate expressions no longer result in
an error being logged. Instead, a debug message is logged.
- Update AppVeyor API token to enable GitHub deployments.
- Allow creation of metric events via backend API.
- Fixed a bug where in some circumstances checks created with sensuctl create
would never fail.
- Fixed a goroutine leak in the ring.
- Fixed `sensuctl completion` help for bash and zsh.

### Removed
- Removed Linux/386 & Windows/386 e2e jobs on Travis CI & AppVeyor
- Removed check output metric extraction e2e test, in favor of more detailed
integration coverage.
- Removed the `leader` package
- Removed logging redaction e2e test, in favor of integration coverage.
- Removed check token substitution e2e test, in favor of integration coverage.
- Removed round robin scheduling e2e test.
- Removed proxy check e2e test.
- Removed check scheduling e2e test.
- Removed keepalive e2e test.
- Removed event handler e2e test.
- Removed `sensuctl` create e2e tests.
- Removed hooks e2e test.
- Removed assets e2e test.
- Removed agent reconnection e2e test.
- Removed extensions e2e test.

## [2.0.0-beta.1] - 2018-05-07
### Added
- Add Ubuntu 18.04 repository
- Support for managing mutators via sensuctl.
- Added ability to sort events in web UI.
- Add PUT support to APId for the various resource types.
- Added flags to disable the agent's API and Socket listeners
- Made Changelog examples in CONTRIBUTING.md more obvious
- Added cli support for setting environment variables in mutators and handlers.
- Added gRPC extension service definition.
- The slack handler now uses the iconURL & username flag parameters.
- Support for nightlies in build/packaging tooling.
- Added extension registry support to apid.
- Added extension registry to the store.
- Add sensuctl create command.
- Adds a statsd server to the sensu-agent which runs statsd at a configurable
flush interval and converts gostatsd metrics to Sensu Metric Format.
- Add event filtering to extensions.
- Proper 404 page for web UI.
- Add sensuctl extension command.
- Add extensions to pipelined.
- Added more tests surrounding the sensu-agent's statsd server and udp port.
- Add the `--statsd-event-handlers` flag to sensu-agent which configures the
event handlers for statsd metrics.
- Add default user with username "sensu" with global, read-only permissions.
- Add end-to-end test for extensions.
- Add configuration setting for backend and agent log level.
- Add extension package for building third-party Sensu extensions in Go.
- Add the `--statsd-disable` flag to sensu-agent which configures the
statsd listener. The listener is enabled by default.
- Added an influx-db handler for events containing metrics.
- Add 'remove-when' and 'set-when' subcommands to sensuctl filter command.
- Added the Transformer interface.
- Added a Graphite Plain Text transformer.
- Add support for `metric_format` and `metric_handlers` fields in the Check and
CheckConfig structs.
- Add CLI support for `metric_format` and `metric_handlers` fields in `sensuctl`.
- Add support for metric extraction from check output for `graphite_plaintext`
transformer.
- Added a OpenTSDB transformer.
- Add support for metric extraction from check output for `opentsdb_line`
- Added a Nagios performance data transformer.
- Add support for metric extraction from check output for `nagios_perfdata`
- Added an InfluxDB Line transformer.
- Add support for metric extraction from check output for `influxdb_line`
transformer.
- Add e2e test for metric extraction.

### Changed
- Changed the maximum number of open file descriptors on a system to from 1024
(default) to 65535.
- Increased the default etcd size limit from 2GB to 4GB.
- Move Hooks and Silenced out of Event and into Check.
- Handle round-robin scheduling in wizardbus.
- Added informational logging for failed entity keepalives.
- Replaced fileb0x with vfsgen for bundling static assets into binary. Nodejs 8+
and yarn are now dependencies for building the backend.
- Updated etcd to 3.3.2 from 3.3.1 to fix an issue with autocompaction settings.
- Updated and corrected logging style for variable fields.
- Build protobufs with go generate.
- Creating roles via sensuctl now supports passing flags for setting permissions
  rules.
- Removed -c (check) flag in sensuctl check execute command.
- Fix a deadlock in the monitor.
- Don't allow the bus to drop messages.
- Events list can properly be viewed on mobile.
- Updated Sirupsen/logrus to sirupsen/logrus and other applicable dependencies using the former.
- Set default log level to 'warn'.
- Optimize check marshaling.
- Silenced API only accepts 'id' parameter on DELETE requests.
- Disable gostatsd internal metric collection.
- Improved log entries produced by pipelined.
- Allow the InfluxDB handler to parse the Sensu metric for an InfluxDB field tag
and measurement.
- Removed organization and environment flags from create command.
- Changed `metric_format` to `output_metric_format`.
- Changed `metric_handlers` to `output_metric_handlers`.

### Fixed
- Terminate processes gracefully in e2e tests, allowing ports to be reused.
- Shut down sessions properly when agent connections are disrupted.
- Fixed shutdown log message in backend
- Stopped double-writing events in eventd
- Agents from different orgs/envs with the same ID connected to the same backend
  no longer overwrite each other's messagebus subscriptions.
- Fix the manual packaging process.
- Properly log the event being handled in pipelined
- The http_check.sh example script now hides its output
- Silenced entries using an asterisk can be deleted
- Improve json unmarshaling performance.
- Events created from the metrics passed to the statsd listener are no longer
swallowed. The events are sent through the pipeline.
- Fixed a bug where the Issued field was never populated.
- When creating a new statsd server, use the default flush interval if given 0.
- Fixed a bug where check and checkconfig handlers and subscriptions are null in rendered JSON.
- Allow checks and hooks to escape zombie processes that have timed out.
- Install all dependencies with `dep ensure` in build.sh.
- Fixed an issue in which some agents intermittently miss check requests.
- Agent statsd daemon listens on IPv4 for Windows.
- Include zero-valued integers in JSON output for all types.
- Check event entities now have a last_seen timestamp.
- Improved silenced entry display and UX.
- Fixed a small bug in the opentsdb transformer so that it trims trailing
whitespace characters.

## [2.0.0-nightly.1] - 2018-03-07
### Added
- A `--debug` flag on sensu-backend for enabling a pprof HTTP endpoint on localhost.
- Add CLI support for adhoc check requests.
- Check scheduler now handles adhoc check requests.
- Added `set-FIELD` and `remove-FIELD` commands for all updatable fields
of a check. This allows updating single fields and completely clearing out
non-required fields.
- Add built-in only_check_output mutator to pipelined.
- Allow publish, cron, ttl, timeout, low flap threshold and more fields to be
set when importing legacy settings.
- Add CPU architecture in system information of entities.
- The `sensuctl user change-password` subcommand now accepts flag parameters.
- Configured and enabled etcd autocompaction.
- Add event metrics type, implementing the Sensu Metrics Format.
- Agents now try to reconnect to the backend if the connection is lost.
- Added non-functional selections for resolving and silencing to web ui
- Add LastOk to check type. This will be updated to reflect the last timestamp
of a successful check.
- Added GraphQL explorer to web UI.
- Added check occurrences and occurrences_watermark attributes from Sensu 1.x.
- Added issue template for GitHub.
- Added custom functions to evaluate a unix timestamp in govaluate.

### Changed
- Refactor Check data structure to not depend on CheckConfig. This is a breaking
change that will cause existing Sensu alpha installations to break if upgraded.
This change was made before beta release so that further breaking changes could
be avoided.
- Make indentation in protocol buffers files consistent.
- Refactor Hook data structure. This is similar to what was done to Check,
except that HookConfig is now embedded in Hook.
- Refactor CheckExecutor and AdhocRequestExecutor into an Executor interface.
- Changed the sensu-backend etcd flag constants to match the etcd flag names.
- Upgraded to Etcd v3.3.1
- Removed 3DES from the list of allowed ciphers in the backend and agent.
- Password input fields are now aligned in  `sensuctl user change-password`
subcommand.
- Agent backend URLs without a port specified will now default to port 8081.
- Travis encrypted variables have been updated to work with travis-ci.org
- Upgraded all builds to use Go 1.10.
- Use megacheck instead of errcheck.
- Cleaned agent configuration.
- We no longer duplicate hook execution for types that fall into both an exit
code and severity (ex. 0, ok).
- Updated the sensuctl guidelines.
- Changed travis badge to use travis-ci.org in README.md.
- Govaluate's modifier tokens can now be optionally forbidden.
- Increase the stack size on Travis CI.
- Refactor store, queue and ring interfaces, and daemon I/O details.
- Separated global from local flags in sensuctl usage.

### Fixed
- Fixed a bug in time.InWindow that in some cases would cause subdued checks to
be executed.
- Fixed a bug in the HTTP API where resource names could not contain special
characters.
- Resolved a bug in the keepalive monitor timer which was causing it to
erroneously expire.
- Resolved a bug in how an executor processes checks. If a check contains proxy
requests, the check should not duplicately execute after the proxy requests.
- Removed an erroneous validation statement in check handler.
- Fixed HookList `hooks` validation and updated `type` validation message to
allow "0" as a valid type.
- Events' check statuses & execution times are now properly added to CheckHistory.
- Sensu v1 Check's with TTL, timeout and threshold values can now be imported
correctly.
- Use uint32 for status so it's not empty when marshalling.
- Automatically create a "default" environment when creating a new organization.

## [2.0.0-alpha.17] - 2018-02-13
### Added
- Add .gitattributes file with merge strategy for the Changelog.
- Context switcher added for dashboard.
- Add API support for adhoc check requests.
- Check scheduler now supports round-robin scheduling.
- Added better error checking for CLI commands and support for mutually
exclusive fields.
- Added `--interactive` flag to CLI which is required to run interactive mode.
- Added CLI role rule-add Organization and Environment interactive prompts.
- Added events page list and simple buttons to filter

### Changed
- Silenced `begin` supports human readable time (Format: Jan 02 2006 3:04PM MST)
in `sensuctl` with optional timezone. Stores the field as unix epoch time.
- Increased the timeout in the store's watchers tests.
- Incremental retry mechanism when waiting for agent and backend in e2e tests.
- Renamed CLI asset create interactive prompt "Org" to "Organization".

### Fixed
- Fixed required flags in `sensuctl` so requirements are enforced.
- Add support for embedded fields to dynamic.Marshal.

## [2.0.0-alpha.16] - 2018-02-07
### Added
- Add an e2e test for proxy check requests.
- Add integration tests to our CI.
- Context switcher added for dashboard
- Add api support for adhoc check requests.

### Fixed
- Tracks in-progress checks with a map and mutex rather than an array to
increase time efficiency and synchronize goroutines reading from and writing
to that map.
- Fixed a bug where we were attempting to kill processes that had already
finished before its allotted execution timeout.
- Fixed a bug where an event could erroneously be shown as silenced.
- Properly log errors whenever a check request can't be published.
- Fixed some build tags for tests using etcd stores.
- Keepalive monitors now get updated with changes to a keepalive timeout.
- Prevent tests timeout in queue package
- Prevent tests timeout in ring package
- Fixed a bug in the queue package where timestamps were not parsed correctly.
- Fixed Ring's Next method hanging in cases where watch events are not propagated.

### Changed
- Queues are now durable.
- Refactoring of the check scheduling integration tests.
- CLI resource delete confirmation is now `(y/N)`.

### Removed
- Dependency github.com/chzyer/readline

## [2.0.0-alpha.15] - 2018-01-30
### Added
- Add function for matching entities to a proxy check request.
- Added functions for publishing proxy check requests.
- Added proxy request validation.
- CLI functionality for proxy check requests (add set-proxy-requests command).
- Entities have been added to the state manager and synchronizer.
- Added package leader, for facilitating execution by a single backend.
- Proxy check requests are now published to all entities described in
`ProxyRequests` and `EntityAttributes`.
- Add quick navigation component for dashboard

### Changed
- Govaluate logic is now wrapped in the `util/eval` package.
- Cron and Interval scheduling are now mutually exclusive.

### Fixed
- Fixed a bug where retrieving check hooks were only from the check's
organization, rather than the check's environment, too.

## [2.0.0-alpha.14] - 2018-01-23
### Added
- Add `Timeout` field to CheckConfig.
- CLI functionality for check `Timeout` field.
- Add timeout support for check execution.
- Add timeout support for check hook execution.
- Token substitution is now available for check hooks
- Add an e2e test for logging redaction
- Support for `When` field in `Filter` which enables filtering based on days
and times of the week.
- New gRPC inspired GraphQL implementation. See
[graphql/README](backend/apid/graphql/README.md) for usage.
- Support for TTLs in check configs to monitor stale check results.

### Changed
- Moved monitor code out of keepalived and into its own package.
- Moved KeyBuilder from etcd package to store package.

## [2.0.0-alpha.13] - 2018-01-16
### Added
- Logging redaction for entities

### Fixed
- Fixed e2e test for token substitution on Windows
- Fixed check subdue unit test for token substitution on Windows
- Consider the first and last seconds of a time window when comparing the
current time
- Fixed Travis deploy stage by removing caching for $GOPATH
- Parse for [traditional cron](https://en.wikipedia.org/wiki/Cron) strings, rather than [GoDoc cron](https://godoc.org/github.com/robfig/cron) strings.

### Changed
- Removed the Visual Studio 2017 image in AppVeyor to prevent random failures
- Made some slight quality-of-life adjustments to build-gcs-release.sh.

## [2.0.0-alpha.12] - 2018-01-09
### Added
- Add check subdue mechanism. Checks can now be subdued for specified time
windows.
- Silenced entries now include a `begin` timestamp for scheduled maintenance.
- Store clients can now use [watchers](https://github.com/sensu/sensu-go/pull/792) to be notified of changes to objects in the store.
- Add check `Cron` field. Checks can now be scheduled according to the cron
string stored in this field.
- Add a distributed queue package for use in the backend.
- Token substitution is now available for checks.
- CLI functionality for check `Cron` field.
- Add an e2e test for cron scheduling.
- Add an e2e test for check hook execution.

## [2.0.0-alpha.11] - 2017-12-19
### Breaking Changes
- The `Source` field on a check has been renamed to `ProxyEntityID`. Any checks
using the Source field will have to be recreated.

### Added
- Silenced entries with ExpireOnResolve set to true will now be deleted when an
event which has previously failing was resolved
- TCP/UDP sockets now accept 1.x backward compatible payloads. 1.x Check Result gets translated to a 2.x Event.
- Custom attributes can be added to the agent at start.
- New and improved Check Hooks are implemented (see whats new about hooks here: [Hooks](https://github.com/sensu/sensu-alpha-documentation/blob/master/08-hooks.md))
- Add check subdue CLI support.

### Changed
- Avoid using reflection in time.InWindows function.
- Use multiple parallel jobs in CI tools to speed up the tests
- Pulled in latest [github.com/coreos/etcd](https://github.com/coreos/etcd).
- Includes fix for panic that occurred on shutdown.
- Refer to their
[changelog](https://github.com/gyuho/etcd/blob/f444abaae344e562fc69323c75e1cf772c436543/CHANGELOG.md)
for more.
- Switch to using [github.com/golang/dep](https://github.com/golang/dep) for
managing dependencies; `vendor/` directory has been removed.
- See [README](README.md) for usage.

## [2.0.0-alpha.10] - 2017-12-12
### Added
- End-to-end test for the silencing functionality
- Silenced events are now identified in sensuctl

### Changed
- Events that transitioned from incidents to a healthy state are no longer
filtered by the pipeline
- Errcheck was added to the build script, and the project was given a once-over
to clean up existing errcheck lint.
- Creating a silenced entry via sensuctl no longer requires an expiry value

### Fixed
- Entities can now be silenced using their entity subscription
- Fixed a bug in the agent where it was ignoring keepalive interval and timeout
settings on start
- Keepalives now alert when entities go away!
- Fixed a bug in package dynamic that could lead to an error in json.Marshal
in certain cases.
- Fixed an issue in keepalived to handle cases of nil entities in keepalive
messages

## [2.0.0-alpha.9] - 2017-12-5
### Added
- Proxy entities are now dynamically created through the "Source" attribute of a
check configuration
- Flag to sensuctl configure allowing it to be configured non-interactively
(usage: --non-interactive or -n)
- New function SetField in package dynamic, for setting fields on types
supporting extended attributes.
- Automatically append entity:entityID subscription for agent entities
- Add silenced command to sensuctl for silencing checks and subscriptions.
- Add healthz endpoint to agent api for checking agent liveness.
- Add ability to pass JSON event data to check command STDIN.
- Add POST /events endpoint to manually create, update, and resolve events.
- Add "event resolve" command to sensuctl to manually resolve events.
- Add the time.InWindow & time.InWindows functions to support time windows, used
in filters and check subdue

### Fixed
- Fixed a bug in how silenced entries were deleted. Only one silenced entry will
be deleted at a time, regardless of wildcard presence for subscription or check.

## [2.0.0-alpha.8] - 2017-11-28
### Added
- New "event delete" subcommand in sensuctl
- The "Store" interface is now properly documented
- The incoming request body size is now limited to 512 KB
- Silenced entries in the store now have a TTL so they automatically expire
- Initial support for custom attributes in various Sensu objects
- Add "Error" type for capturing pipeline errors
- Add registration events for new agents
- Add a migration tool for the store directly within sensu-backend

### Changed
- Refactoring of the sensu-backend API
- Modified the description for the API URL when configuring sensuctl
- A docker image with the master tag is built for every commit on master branch
- The "latest" docker tag is only pushed once a new release is created

### Fixed
- Fix the "asset update" subcommand in sensuctl
- Fix Go linting in build script
- Fix querying across organizations and environments with sensuctl
- Set a standard redirect policy to sensuctl HTTP client

### Removed
- Removed extraneous GetEnv & GetOrg getter methods<|MERGE_RESOLUTION|>--- conflicted
+++ resolved
@@ -8,7 +8,6 @@
 ## Unreleased
 
 ### Added
-<<<<<<< HEAD
 - Added ability to make the Resty HTTP Timeout configurable.
 - Added the `event.is_silenced` & `event.check.is_silenced` field selectors.
 - [Web] Added the ability for labels and annotations with links to images to be
@@ -17,9 +16,7 @@
 - Users can now increment the logging level by sending SIGUSR1 to the
 sensu-backend or sensu-agent process.
 - Added a new `sensuctl describe-type` command to list all resource types.
-=======
 - Added a `timeout` flag to `sensu-backend init`.
->>>>>>> 1396ce10
 
 ### Changed
 - Warning messages from Resty library are now suppressed in sensuctl.
