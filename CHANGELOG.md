--- conflicted
+++ resolved
@@ -8,7 +8,6 @@
 
 ## Unreleased
 
-<<<<<<< HEAD
 ### Added
 - Added the `sensuctl user hash-password` command to generate password hashes
 - Added the ability to reset passwords via the backend API & `sensuctl user
@@ -19,11 +18,9 @@
 ### Fixed
 - The password verification logic when running `sensuctl user change-password`
 has been moved from sensuctl to the backend API.
-=======
 ### Fixed
 - Errors while publishing proxy check requests do not block scheduling for other
 entities.
->>>>>>> dceff461
 - Listing namespaces in sensuctl with `--chunk-size` now works properly.
 
 ## [5.20.2] - 2020-05-26
