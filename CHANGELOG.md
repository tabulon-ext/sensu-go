# Changelog
All notable changes to this project will be documented in this file.

The format is based on [Keep a Changelog](http://keepachangelog.com/en/1.0.0/)
and this project adheres to [Semantic
Versioning](http://semver.org/spec/v2.0.0.html).

## Unreleased

### Added
- A warning is now logged when a runtime asset was requested but does not exist.
- Added Prometheus transformer for extracting metrics from check output
using the Prometheus Exposition Text Format.

### Changed
- The trusted CA file is now used for agent-side asset retrieval.
## [5.21.2] - 2020-08-31

### Fixed
- Failed check events now get written to the event log file.
<<<<<<< HEAD
- Include the agent entity in data passed to the command process' STDIN.
=======
- Per-entity subscriptions (ex. `entity:entityName`) are always available on agent entities,
even if removed via the `/entities` API.
>>>>>>> 1e593297

## [6.0.0] - 2020-08-04

### Added
- Log a warning when secrets cannot be sent to an agent because mTLS is not
enabled.
- Added the is_silenced boolean key to event.Check object.

### Fixed
- Clarifies wording around a secret provider error message.
- Logs and returns an error if a mutator cannot be found.
- User-Agent header is only set on new client creation rather than on each
request.
- Fixed a bug where highly concurrent event filtering could result in a panic.
- Fixed a bug where nil labels or annotations in an event filtering context
would result in a bad user experience, with the user having to explicitly
check if the annotations or labels are undefined. Now, the user is guaranteed
that labels and annotations are always defined, though they may be empty.
- Automatically capitalize the roleRef and subject types in ClusterRoleBindings
and RoleBindings.
- Log the proper CA certificate path in the error message when it can't be
properly parsed by the agent.
- Fix the log entry field for the check's name in schedulerd.
- Store fewer keys in etcd for agents.
- Keepalive and round robin scheduling leases are now dealt with more efficiently.

### Breaking
- The web interface is now a standalone product and no longer distributed
inside the sensu-backend binary. Refer to https://github.com/sensu/web for
more.
- The database schema for entities has changed. After upgrading, users will not
be able to use their database with older versions of Sensu.
- After initial creation, sensu-agent entity configuration cannot be changed
by modifying the agent's configuration file.

### Changed
- Entities are now stored as two separate data structures, in order to optimize
data access patterns.
- The `dead` and `handleUpdate` methods in keepalived now use `EntityConfig` and
`EntityState` respectively.
- The `dead()` and `createProxyEntity()` methods in eventd now use
  `corev3.EntityConfig` and `corev3.EntityState`.
- sensu-agent configuration can now be managed via the HTTP API.
- ClusterRoleBinding and RoleBinding subjects names can now contain any unicode
characters.
- Enriches output of `sensuctl asset add` with help usage for how to use the runtime asset.
- Unless the entity is a proxy entity, updates to entities now ignore state
  related fields.
- Upgraded Go version from 1.13.7 to 1.13.15.
- Upgraded etcd version from 3.3.17 to 3.3.22.

## [5.21.1] - 2020-08-05

### Changed
- Improves logging around the agent websocket connection.

### Fixed
- Fixed potential Web UI crash when fetching events in namespace with > 1000 events.
- Errors produced in the agent by assets, check validation, token substitution,
and event unmarshaling are logged once again.

## [5.21.0] - 2020-06-10

### Added
- Added `SENSU_LICENSE_FILE` environment variable to handler executions.
- Added the `sensuctl user hash-password` command to generate password hashes
- Added the ability to reset passwords via the backend API & `sensuctl user
reset-password`
- The user resource now has a `password_hash` field to specify the password
hash, in place of the cleartext password
- Added the beginnings of the core/v3 API.
- Added automatically generated tests for the core/v2 API.

### Changed
- `sensu-agent`'s default log level is now `info` instead of `warn`.
- `sensuctl command exec` now spawns the plugin directly instead of going
  through a sub-shell.

### Fixed
- The password verification logic when running `sensuctl user change-password`
has been moved from sensuctl to the backend API.
- Errors while publishing proxy check requests do not block scheduling for other
entities.
- Listing namespaces in sensuctl with `--chunk-size` now works properly.
- Prevent the agent from immediately exiting in certain scenarios where
components are disabled.
- Fixed an issue where a GraphQL query could fail when querying a namespace
containing event data in excess of 2GBs.
- Deregistration events now contain a timestamp.
- Checks configured with missing hooks no longer cause the agent to crash.

## [5.20.2] - 2020-05-26

### Added
- Added the username as a field to the API request logger.

### Changed
- The Process struct only contains the name of the process.

### Fixed
- The proper libc implementation is now displayed for Ubuntu entities.
- Add validation for subjects in RBAC RoleBinding and ClusterRoleBinding.
- Fixed a bug where single-letter subscriptions were not allowed, even though
they were intended to be.
- Fix retrieving command assets from bonsai.

## [5.20.1] - 2020-05-15
*No changelog for this release.*

### Added
- Added the ability to omit types from sensuctl dump when using the "all" flag.

### Fixed
- Fixed a bug in sensuctl dump where duplicate resource names could be specified.

## [5.20.0] - 2020-05-12

### Added
- Added ability to make the Resty HTTP Timeout configurable.
- Added the `event.is_silenced` & `event.check.is_silenced` field selectors.
- Added `processes` field to the system type to store agent local processes (commercial feature).
- Users can now increment the logging level by sending SIGUSR1 to the
sensu-backend or sensu-agent process.
- Added a new `sensuctl describe-type` command to list all resource types.
- Added `labels` and `annotations` as backend config options.
- Added token substitution for assets.
- Added `Edition` field to version information.
- Added `GoVersion` field to version information.
- Assets paths are now accessible to consumers via an environment variable.
- Added a helper function to token substitution to retrieve an asset path.
- Windows agent now has log rotation capabilities.
- [Web] Added check hook output to event details page.

### Changed
- Warning messages from Resty library are now suppressed in sensuctl.
- Notepad is now the default editor on Windows, instead of vi.
- [Web] Any leading and trailing whitespace is now trimmed from the username
when authenticating.
- [Web] A toast is now displayed when a user attempts to delete an event but
does not have appropriate authorization.
- [Web] Only the first five groups a user belongs to are displayed in the
preferences dialog. Showing too many made it difficult for users to locate the
sign-out button.

### Fixed
- Windows agent now accepts and remembers arguments passed to 'service run' and
'service install'.
- Windows agent synchronizes writes to its log file, ensuring that file size
will update with every log line written.
- Windows agent now logs to both console and log file when 'service run' is used.
- [Web] Fixed issue where the de-registration handler would always show up as
undefined on the entity details page.

## [5.19.3] - 2020-04-30

### Added
- Added a `timeout` flag to `sensu-backend init`.
- [Web] Added the ability for labels and annotations with links to images to be
displayed inline.
- [Web] Added additional modes for those with colour blindness.
- Added support for restarting the backend via SIGHUP. Config reloading is not
supported yet.

### Changed
- Removed deprecated flags in `sensuctl silenced update` subcommand.
### Fixed
- `sensu-backend init` now logs any TLS failures encountered.
- Fixes a bug in multi-line metric extraction that appeared in windows agents.
- Fixed an authn bug where sensu-backend would restart when agents disconnect.
- Fixed a bug where check state and last_ok were not computed until the second
instance of the event.
- Fix the validation for env_vars to allow the equal sign in values.
- Log to the warning level when an asset is not installed because none of the
filters matched.
- Return underlying errors when fetching an asset.
- Fixed a bug where the etcd event store would return prefixed matches rather than exact matches when getting events by entity.
- `sensuctl logout` now resets the TLS configuration.
- [Web] Fixes issue where labels with links could lead to a crash.
- Added a global rate limit for fetching assets so that asset retries are not abusive (can be
configured using `--assets-rate-limit` and `--assets-burst-limit` on the agent and backend).
- [Web] Fixed an issue where trying to use an unregistered theme could lead to a
crash.
- Fixed a bug that would cause the backend to crash.
- Fixed a bug that would cause messages like "unary invoker failed" to appear
in the logs.
- Fixed several goroutine leaks.
- Fixed a bug that would cause the backend to crash when the etcd client got an
error saying "etcdserver: too many requests".

## [5.19.2] - 2020-04-27
*No changelog for this release.*

## [5.19.1] - 2020-04-13

### Fixed
- Require that pipe handlers have a command set.
- The config file default path is now shown in the help for sensu-backend start
and sensu-agent start.
- Keepalives can now be published via the HTTP API.
- Token substitution templates can now express escape-quoted strings.
- [Web] Fixes issue where labels with links could lead to a crash.
- Fixed a bug where keepalives would not always fire correctly when using
the postgres event store.
- The REST API now uses a timeout of 3 seconds by default when querying
etcd health.
- sensu-agent will not longer allow configuring keepalive timeouts less than
the keepalive interval.
- Eventd can no longer mistake keepalive events for checks with TTL.
- Keepalives now generate a new event UUID for each keepalive failure event.
- Agents now correctly reset keepalive switches on reconnect, fixing a bug
where old keepalive timeout settings would persist too long.
- The system's libc_type attribute is now populated on alpine containers.

## [5.19.0] - 2020-03-26

### Added
- The `sensu.io/managed_by` label is now automatically applied to resources
created via `sensuctl create`.
- Added `created_by` to object metadata and populate that field via the HTTP API.
- Added agent discovery of libc type, VM system/role, and cloud provider.
- Added `float_type` field to system type to store which float type (softfloat,
hardfloat) a system is using.
- Additional Tessen resource metrics can now be registered at runtime.
- Added a generic client POST function that can return the response.
- Tessen now reports the type of store used for events ("etcd or "postgres").

### Changed
- Updated the store so that it may _create_ wrapped resources.
- Bonsai client now logs at debug level instead of info level.
- The dashboard service now returns an error if the client User-Agent is curl
or sensuctl. This should prevent users from using the dashboard port by
mistake.

### Fixed
- Fixed a bug where the agent could connect to a backend using a namespace that
doesn't exist.
- Subscriptions can no longer be empty strings (#2932)
- The proper HTTP status codes are returned for unauthenticated & permission
denied errors in the REST API.

## [5.18.1] - 2020-03-10

### Fixed
- Check history is now in FIFO order, not ordered by executed timestamp.
- Fixed bug where flapping would incorrectly end when `total_state_change` was
  below `high_flap_threshold` instead of below `low_flap_threshold`.
- sensu-backend no longers hang indefinitely if a file lock for the asset
manager cannot be obtained, and returns instead an error after 60 seconds.
- Stopped using the etcd embedded client, which seems to trigger nil pointer
panics when used against an etcd that is shutting down.
- 64-bit align the `Resource` struct in the store cache to fix a crash on
32-bit systems.
- Fixed a bug where sensu-backend would restart when agents disconnect.

## [5.18.0] - 2020-02-24

### Added
- Added the `/version` API in sensu-agent.
- Indicate in log messages which filter dropped an event.

### Fixed
- sensuctl now supports the http_proxy, https_proxy, and no_proxy environment
variables.
- returns 401 instead of 500 when issues occur refreshing the access token.
- Support Bonsai assets versions prefixed with the letter `v`.
- Fixed a bug where wrapped resources were not getting their namespaces set by
the default sensuctl configuration.
- read/writes `initializationKey` to/from `EtcdRoot`, while support legacy as fallback (read-only)
- check for a non-200 response when fetching assets
- `/silenced` now supports API filtering (commercial feature).
- Fixed event payload validation on the backend events API to validate the
payload with the URL parameters on the /events/:entity/:check endpoint and
reject events that do not match.
- The `auth/test` endpoint now returns the correct error messages.
- The `log-level` configuration option is now properly applied when running the
Sensu Agent Windows service.

### Changed
- Updated Go version from 1.13.5 to 1.13.7.
- Default `event.entity.entity_class` to `proxy` in the POST/PUT `/events` API.
- Proxy entities are now automatically created when events are published with an
entity that does not exist.

## [5.17.2] - 2020-02-19

### Fixed

- Fixed a bug where on an internal restart, enterprise HTTP routes could fail
to intialize.

## [5.17.1] - 2020-01-31

### Fixed
- Cluster configuration of sensuctl should be reset when `configure` is called.
- Some namespaces would not appear in the curated namespace functionality under
certain circonstances.
- Fix a bug with tar assets that contain hardlinked files.
- Assets name may contain capital letters.
- When `--trusted-ca-file` is used to configure sensuctl, it now detects and saves
the absolute file path in the cluster config.
- [Web] Changing order on event list will no longer cause filters to be reset.
- [Web] URLs inside annotations are now rendered as links.

## [5.17.0] - 2020-01-28

### Added
- Added the secrets provider interface and secrets provider manager to be used
by commercial secrets providers. Implemented for checks, mutators, and handlers.
- Added the `secrets` field to checks, mutators, and handlers.
- Added the `keepalive-handlers` configuration flag on the agent to specify the
entity's keepalive handlers.
- Added `event.entity.name` as a supported field selector.

### Fixed
- Fixed a memory leak in the entity cache.
- [Web] Labels with links can now be followed.
- [Web] Fixed a inconsistent crash that occurred in Firefox browsers.
- [Web] Fixed bug where event history was duplicated in the event timeline
chart.
- [Web] Fixed issue where silenced entries with a start date would result in a
crash.
- Fixed a bug where `sensuctl entity delete` was not returning an error
when attempting to delete a non-existent entity.
- sensuctl command assets installed via Bonsai will now use the "sensuctl"
namespace.
- Fixed a memory leak in the entity cache
- Users with implicit permissions to a namespace can now display resources
within that namespace via the Web UI.
- Explicit access to namespaces can only be granted via cluster-wide RBAC
resources.
- Split rules ClusterRole and Role verbs, resources and resource names on comma.
- Add support for the `--format` flag in the `sensuctl command list` subcommand.
- Namespace can be ommited from event when performing an HTTP POST request to
the `/events` endpoint.
- Fixed a bug where failing check TTL events could occur event if keepalive
failures had already occurred.

## [5.16.1] - 2019-12-18

### Fixed
- Initialize the sensu_go_events_processed counter with the `success` label so
it's always displayed.
- Fixed a performance regression that was introduced in 5.15.0, which would
cause the API to timeout past 20k agent sessions.

## [5.16.0] - 2019-12-11

### Added
- Display the JWT expiration Unix timestamp in `sensuctl config view`.
- Added the 'sensu-backend init' subcommand.
- Added a new flag, --etcd-client-urls, which should be used with sensu-backend
when it is not operating as an etcd member. The flag is also used by the new
sensu-backend init tool.
- Added the cluster's distribution to Tessen data.
- Added a new field, ClusterIDHex, to the ClusterHealth datatype.
- Added the `--etcd-discovery` and `--etcd-discovery-srv` flags to
`sensu-backend`. These are used to take advantage of the embedded etcd's
auto-discovery features.
- Added `--keepalive-critical-timeout` to define the time after which a
critical keepalive event should be created for an agent.
- Added `--keepalive-warning-timeout` which is an alias of `--keepalive-timeout`
for backwards compatibility.

### Fixed
- Add a timeout to etcd requests when retrieving the nodes health.
- Show the correct default value for the format flag in `sensuctl dump` help
usage.
- Installing sensuctl commands via Bonsai will now check for correct labels
before checking if the asset has 1 or more builds.
- Listing assets with no results returns an empty array.
- Fixed a panic that could occur when creating resources in a namespace that
does not exist.
- [Web] Links to documentation now point to the version of the product being run
instead of the latest; helpful when running an older version of Sensu.
- Fixed issue where keepalive events and events created through the agent's
socket interface could be missing a namespace.
- Fixed an issue where 'sensuctl cluster health' would hang indefinitely.
- Fixed several issues around the metadata of resources encoded using the
wrapped-json format, where the metadata would go missing when listing
resources or prevent resources from being created.

### Changed
- The backend will no longer automatically be seeded with a default admin
username and password. Users will need to run 'sensu-backend init' on every
new installation.
- Several deprecated flags were removed from sensu-backend.
- [Web] Changes to navigation. The app bar has been replaced by an omnipresent
drawer increasing the available space for content. Additionally, each page now
includes breadcrumbs.
- [Web] Switching namespaces is easier than ever, with the new and improved
switcher. The new component can be accessed from the drawer or with the shortcut
ctrl+k. For those with many namespaces the switcher now includes fuzzy search
and improved keyboard navigation.
- 'sensuctl cluster health' will now use a 3s timeout when gathering cluster
health information.
- 'sensuctl cluster health' now collects cluster health information concurrently.

## [5.15.0] - 2019-11-18

### Fixed
- Added better error logging for mutator execution.
- Fixed the order of flap detection weighting for checks.
- The pprof server now only binds to localhost.

### Added
- Added the `APIKey` resource and HTTP API support for POST, GET, and DELETE.
- Added sensuctl commands to manage the `APIKey` resource.
- Added support for api keys to be used in api authentication.
- Added support for sensu-backend service environment variables.
- Added support for timezones in check cron strings.
- Added support for extending sensuctl support with commands.

### Changed
- Moved `corev2.BonsaiAsset` to `bonsai.Asset` and moved
`corev2.OutdatedBonsaiAsset` to `bonsai.OutdatedAsset` along with subsequent
bonsai package refactors.
- Colons and periods are now allowed to be used in all resource names, with
the exception of users.

## [5.14.2] - 2019-11-04

### Changed
- Upgraded etcd to 3.3.17
- Listing namespaces is now done implicitly based on access to resources within
a namespace. Users will no longer be able to list all namespaces by default, in
new installations. Existing installations will function as before. Operators can
change to the new behaviour, by modifying the system:user role.

### Fixed
- As a result of upgrading etcd, TLS etcd clients that lose their connection will
successfully reconnect when using --no-embed-etcd.
- Check TTL switches are now correctly buried when associated events and entities
are deleted.
- Keepalive switches are now correctly buried when the keepalive event is deleted.
- Sensu now uses far fewer leases for keepalives and check TTLs, resulting in a
stability improvement for most deployments.
- Fixed a minor UX issue in interactive filter commands in sensuctl.
- Silences now successfully apply to proxy entities where the check doesn't contain
  the same subscriptions as the entity (#3356)

## [5.14.1] - 2019-10-16

### Added
- Added prometheus gauges for check schedulers.

### Fixed
- Opening an already open Bolt database should not cause sensu-agent to hang
indefinitely.
- [CLI] Dump multiple types as YAML to a file would print separator STDOUT
instead of specified file
- Fixed a bug where Sensu would crash with a panic due to a send on a closed channel.

## [5.14.0] - 2019-10-08

### Added
- [Web] Added an additional option to the error dialog allowing users to
completely wipe the application's persisted state; in lieu of them having to
manually wipe their local / session storage. This may help in the rare cases
where something in said state is leading to an uncaught exception.
- [Web] For operating systems with support for selecting a preferred light /dark
theme, the application now respects the system preference by default.
- sensuctl dump can now list the types of supported resources with --types.
- Added the `sensu_agent_version` field to the `Entity` resource, which reflects
the Sensu semver version of the agent entity.
- Added the `--etcd-heartbeat-interval` and `--etcd-election-timeout` flags to
`sensu-backend`

### Changed
- [Web] Github is not always the best place for feature requests and discussion,
as such we've changed CTA for feedback to point to Discourse instead of the
web repository's issues page.
- [Web] When a user lands on a page inside a namespace that no longer exists or
they do not have access to, the drawer is now opened so that namespace switcher
is front and center. Hopefully this should reduce any confusion around next
steps.
- Support agent TLS authentication, usable with a licensed sensu-backend.
- Updated Go version from 1.12.3 to 1.13.1.
- [GraphQL] `putWrapped` mutation now accepts wrapped JSON with empty
outer objectmeta.

### Fixed
- [Web] Fixed issue where a user with an appropriate role may have been unable
to resolve events, queue checks, and create silenced entries.
- Splayed proxy checks are now executed every interval, instead of every
`interval + interval * splay_coverage`.
- [GraphQL] Ensures that proxy entity label & annotations are redacted.
- Fixed a bug in the ring where round robin schedules would not recover
after quorum loss.
- [Web] Unauthorized errors emitted while creating silences or resolving events
are now caught and a toast is presented to communicate what occurred.
- [Web] Internal errors are now avoided when a user attempts to queue an ad-hoc
check for a keepalive.
- Do not separate asset builds into several assets unless the the tabular format
is used in `sensuctl asset list`.
- Fix the 'flag accessed but not defined' error in `sensuctl asset outdated`
- Fix generic API client's `SetTypeMeta` method. The APIGroup is now correctly
configured and by virtue unintended authorization denied errs are avoided.
- Fixed a bug where checks would stop executing after a network error.
- Fixed a bug where sensuctl create with stdin was not working.

## [5.13.2] - 2019-09-19

### Fixed
- Enterprise bug fix.

## [5.13.1] - 2019-09-10

### Fixed
- Multi-build asset definitions with no matching filters will no longer cause a panic.

## [5.13.0] - 2019-09-09

### Added
- Added the `sensuctl env` command.
- sensuctl asset add (fetches & adds assets from Bonsai).
- sensuctl asset outdated (checks for newer versions of assets from Bonsai).
- Add HTTP and directory support to `sensuctl create`
- Only validate check interval/cron when publish true

### Fixed
- sensuctl dump no longer silently discards errors.
- Interactive check create and update modes now have 'none' as the first
highlighted option, instead of nagios-perfdata.
- Fixed a bug where silences would not expire on event resolution.

## [5.12.0] - 2019-08-22

### Added
- Added functionality for the agent `--allow-list` configuration, which
whitelists check and check hook executables.
- Added the `runtime_assets` field to `HookConfig`. Assets are enabled
for check hook execution.
- Added backwards compatible content negotiation to the websocket connection.
Protobuf will be used for serialization/deserialization unless indicated by the
backend to use JSON.
- Added delete functionality for assets in the API and sensuctl.
- Added `sensuctl dump` to dump resources to a file or STDOUT.
- Added `event.check.name` as a supported field selector.
- [Web] Added timeline chart to event details view.
- Added `entity.system.arm_version` to record the value of `GOARM` at compile time.
- Added `ProviderType` field to `AuthProviderClaims`
- Added `builds` field to the `Asset` type to allow assets to specify different
URLs for each platform/architecture/arch_version.

### Changed
- The project now uses Go modules instead of dep for dependency management.
- The internal reverse proxy relied on by the dashboard has been eliminated.
- The generic etcd watcher now keeps track of revisions.
- The resource caches can now rebuild themselves in case of failures.
- Event and Entity resources can now be created without an explicit namespace;
the system will refer to the namespace in the URL.
- Events and Entities can now be created with the POST verb.
- [Web] Changed styling of namespace labels.
- Log token substitution failures more clearly.

### Fixed
- Fixed the tabular output of `sensuctl filter list` so inclusive filter expressions
are joined with `&&` and exclusive filter expressions are joined with `||`.
- The REST API now correctly only returns events for the specific entity
queried in the `GET /events/:entity` endpoint (#3141)
- Prevent a segmentation fault when running `sensuctl config view` without
configuration.
- Added entity name to the interactive sensuctl survey.
- Check hooks with `stdin: true` now receive actual event data on STDIN instead
  of an empty event.
- Prevent a segmentation fault on the agent when a command execution returns an
error.
- [Web] Fixed issue where a bad or revoked access token could crash the app.

### Removed
- Removed encoded protobuf payloads from log messages (when decoded, they can reveal
redacted secrets).

## [5.11.1] - 2019-07-18

### Fixed
- The agent now sends heartbeats to the backend in order to detect network
failures and reconnect faster.
- The default handshake timeout for the WebSocket connection negotiation has
been lowered from 45 to 15 seconds and is now configurable.

## [5.11.0] - 2019-07-10

### Added
- Silenced entries are now retrieved from the cache when determining if an event
is silenced.
- Added --disable-assets flag to sensu-agent.
- Added ability to query mutators to the GraphQL service
- Added ability to query event filters to the GraphQL service
- Added prometheus metrics for topics in wizard bus and agent sessions.
- The buffer size and worker count of keepalived, eventd & pipelined can now be
configured on sensu-backend.
- Added a `headers` field to the `Asset` struct. Headers is a map of key/value
string pairs used as HTTP headers for asset retrieval.
- Added the current user to the output of `sensuctl config view`.
- [Web] Adds list and details views for mutators
- [Web] Adds list and details views for event filters
- Added sensuctl delete command

### Changed
- [Web] Updated embedded web assets from `46cd0ee` ... `8f50155`
- The REST API now returns the `201 Created` success status response code for
POST & PUT requests instead of `204 No Content`.

### Fixed
- The REST API now returns an error when trying to delete an entity that does
not exist.
- Fixed a bug where basic authorization was not being performed on the agent websocket connection.
- Fixed an aliasing regression where event timestamps from the /events API
were not getting properly populated.
- Fixed a bug where multiple nested set handlers could be incorrectly flagged as
deeply nested.
- Fixed a bug where round robin proxy checks could fail to execute.
- Fixed a bug where watchers could enter a tight loop, causing very high CPU
usage until sensu-backend was restarted.

## [5.10.1] - 2019-06-25

### Fixed
- Fixed the entity_attributes in proxy_requests so all attributes must match
instead of only one of them.
- Fixed a bug where events were not deleted when their corresponding entity was.

## [5.10.0] - 2019-06-18

### Added
- Added POST `/api/core/v2/tessen/metrics`.
- Added the ability in TessenD to listen for metric points on the message bus,
populate, and send them to the Tessen service.
- [Web] Adds ability to delete entities
- [GraphQL] Adds simple auto-suggestion feature.
- Added a tag to all Tessen metrics to differentiate internal builds.
- Added a unique sensu cluster id, accessible by GET `/api/core/v2/cluster/id`.
- Added `sensuctl cluster id` which exposes the unique sensu cluster id.

### Changed
- [Web] Updated embedded web assets from `275386a` ... `46cd0ee`
- Refactoring of the REST API.
- Changed the identifying cluster id in TessenD from the etcd cluster id to
the sensu cluster id.
- [GraphQL] Updates `PutResource` mutation to accept an `upsert` boolean flag parameter. The `upsert` param defaults to `true`, but if set to `false` the mutation will return an error when attempting to create a duplicate resource.
- Eventd has been refactored. Users should not perceive any changes, but a
substantial amount of business logic has been moved into other packages.
- The `sensuctl create` command now accepts resources without a declared
namespace. If the namespace is omitted, the resource will be created in the
current namespace, or overridden by the `--namespace` flag.
- Eventd now uses a constant number of requests to etcd when working with
silenced entries, instead of a number that is proportional to the number of
subscriptions in a check.

### Fixed
- The check state and check total_state_change properties are now more correct.
- Scheduling proxy checks now consumes far fewer CPU resources.
- [Web] Unless required- scrollbars on code blocks are hidden.
- [Web] Ensure that we redirect user to a valid namespace when first signing in.
- [Web] Correctly display timeout value for handlers.
- [Web] Avoid exception when parsing non-standard cron statements. (Eg.
`@every 1h` or `@weekly`)
- The resources metadata are now validated with the request URI.

## [5.9.0] - 2019-05-29

### Added
- [GraphQL] Added field to retrieve REST API representation of a resource to
  each core type
- [Web] Add views for handlers

### Changed
- [Web] Updated embedded web assets from `9d91d7f` ... `275386a`
- [Web] Implements simpler & more efficient filtering.
- [GraphQL] fields that previously accepted a JS filter have been deprecated and
  replaced with a simpler syntax.

### Fixed
- Fixed the behaviors for check `Occurrences` and `OccurrencesWatermark`.
- Fixed a panic that could occur when seeding initial data.
- [Web] Compress dashboard assets
- [Web] Fixed regression where dashboard assets were no longer compressed.
- Fixed listing of silenced entries by check or subscription.
- The docker-compose.yaml file now refers to the sensu/sensu:latest image.

## [5.8.0] - 2019-05-22

### Added
- Added per resource counts to tessen data collection.
- Added event processing counts to tessen data collection.
- Added ability to query for `Handlers` (individual and collections) from the GraphQL query endpoint.
- Added `/version` to retrieve the current etcd server/cluster version and the sensu-backend version.
- --etcd-cipher-suites option is now available for sensu-backend.
- Added the `--chunk-size` flag to `sensuctl * list` sub-commands

### Changed
- eventd and keepalived now use 1000 handlers for events.
- etcd database size and request size are now configurable.
- Most resources now use protobuf serialization in etcd.

### Fixed
- Only bury switchsets of checks that no longer have a TTL, in order to reduce
the number of write operations made to etcd.
- Fixed keepalives switchsets for entities with deregistration.
- Fixed continue token generation in namespace and user pagination.

## [5.7.0] - 2019-05-09

### Added
- Added a Windows service wrapper for sensu-agent. See
"sensu-agent service --help" for more information.

### Fixed
- Fixed `sensuctl` color output on Windows.
- Fixed a regression in `sensuctl cluster` json/wrapped-json output.
- Fixed a regression that caused listing objects for a given namespace to also
  include results from namespaces sharing a similar prefix.

## [5.6.0] - 2019-04-30

### Added
- Added filtering support to `sensuctl`. This feature only works against a
  `sensu-backend` with a valid enterprise license.
- Added fields getter functions for resources available via the REST API.
- Added the message bus to Tessend in order to track Tessen configuration changes from the API.
- Added a performance optimizing `Count()` function to the generic store.
- Added a hexadecimal Cluster ID title to the `sensuctl cluster health` and
`sensuctl cluster member-list` commands in tabular format.
- Added a `Header` field to the `HealthResponse` type returned by `/health`.

### Fixed
- Fixed the agent `--annotations` and `--labels` flags.

## [5.5.1] - 2019-04-15

### Changed
- Added parsing annoatations to sensu-agent, both from agent.yml and command line arguments
- Updated Go version from 1.11.4 to 1.12.3 for CI builds.
- Changed the 1.x `client` field to `source` in the 1.x compatible agent socket. The `client` field is now deprecated.
- Deprecated the agent TCP/UDP sockets in favor of the agent rest api.
- [GraphQL] Added mutation to create / update using wrapped resources.
- [GraphQL] Added field returning wrapped resource given ID.
- apid uses a new generic router for listing resources.
- The store uses the generic List function for listing resources.

### Fixed
- Fixed an issue where etcd watchers were used incorrectly. This was causing
100% CPU usage in some components, as they would loop endlessly trying to get
results from watchers that broke, due to their stream terminating. Other
components would simply stop updating. Watchers now get reinstated when the
client regains connectivity.
- Fixed the `/events/:entity` route in the REST API.
- Fixed a bug where the --labels arg was not working as expected in sensu-agent.

## [5.5.0] - 2019-04-03

### Added
- Added the TessenD daemon.
- Added an etcd watcher for tessen configuration.
- Added ring support for TessenD so that the service is invoked in a
round-robin fashion within a cluster.
- Added `tessen opt-in` command to `sensuctl`.
- Added `tessen opt-out` command to `sensuctl`.
- Added `tessen info` command to `sensuctl`.
- Added more verbose logging to indicate when a proxy request matches an entity according to its entity attributes.

### Removed
- Removed the unused etcd watcher for hook configurations.

### Fixed
- [Web] Ensure user chip is never rendered when creator is not present.

## [5.4.0] - 2019-03-27

### Added
- Add support for pagination to the API
- Add two new flags for `backend` daemon to optionally allow for separate TLS
  cert/key for dashboard. the flags are: `--dashboard-cert-file` and
  `--dashboard-key-file`. The dashboard will use the same TLS config of the API
  unless these new flags are specified.
- Added notion of asset collections to dashboard daemon
- Added a store for Tessen opt-in/opt-out configuration.
- Added /tessen GET and PUT endpoints to the API.
- Added queueing to the agent /events API

### Changed
- [Web] Updated dependencies that had warnings
- [Web] Updated dependency babel to ^7.4
- [Web] Updated UI library to ^3.8

### Fixed
- Fixed a bug in `sensuctl` where global/persistent flags, such as `--namespace`
  and `--config-dir`, would get ignored if they were passed after a sub-command
  local flag, such as `--format`.
- Fixed a bug in `sensuctl` where handlers and filters would only be deleted
  from the default namespace, unless a `--namespace` flag was specified.
- Fixed a bug where events could be stored without a timestamp.
- Fixed a bug where metrics could be persisted to etcd in some cases.
- Fixed a bug where agents would sometimes refuse to terminate on SIGTERM and
  SIGINT.
- Fixed a bug where agents would always try to reconnect to the same backend,
  even when multiple backends were specified. Agents will now try to connect to
  other backends, in pseudorandom fashion.
- [Web] Avoids crash when the creator of a check is inaccessible.
- [Api] Respond with 404 from the users endpoint when user for given name cannot
  be found.
- Commands wrap on the event details page and will display "-" if there is no
  command (keepalives)

## [5.3.0] - 2019-03-11

### Added
- Added additional check config and entity information to event details page.
- Fixed all known TLS vulnerabilities affecting the backend server:
    - TLS min version increased to 1.2
    - Removed ALL but perfect-forward-secrecy ciphers
- Removed requirement of specifying `--trusted-ca-file` when using TLS on backend
- Prevented backend from loading server TLS configuration for http client
- Enforced uniform TLS configuration for all three backend components (apid, agentd, dashboardd)
- Set http client timeout to 15 seconds for sensuctl
- Round robin scheduling is now fully functional.
- Web UI offline state detection and and alert banner.

### Changed
- Asset downloading now uses buffered I/O.

### Fixed
- Check results sent via the agent socket now support handlers.
- `sensuctl user list` can now output yaml and wrapped-json
- Fixed bug with how long commands were displayed on check details page.
- Assets downloads no longer specify a client timeout.
- Fixed a bug where agent entity subscriptions would be communicated to the
  backend incorrectly. Due to the scheduler using the subscriptions from the
  HTTP header, this does not have any effect on scheduling.
- Web - Fixes issue where timeout value was not displayed.
- Fixed bug with how long commands were displayed on check details page.

### Removed
- Removed the concept of "edition" and the edition header.

## [5.2.1] - 2019-02-11

### Fixed
- Fixed a regression in the agent that would not allow proxy checks to be
run for subsequent executions.
### Added
- Web UI - support for labels and annotations

## [5.2.0] - 2019-02-06

### Added
- Added support for the following TLS related options to `sensuctl`:
`--trusted-ca-file` and `--insecure-skip-tls-verify`. This allows sensuctl
users to use a self-signed certificate without adding it to the operating
system's CA store, either by explicitly trusting the signer, or by disabling
TLS hostname verification.
- Added a generic watcher in the store.
- Added `RemoveProvider` method to authenticator.
- Check output truncation support has been added. Check output can be truncated
by adjusting the max_output_size and discard_output properties.
- Added ability to silence/unsilence from the event details page.
- Added support for wrapped resources in the API with `sensuctl create` &
`sensuctl edit`.
- Web UI - platform version displays on the entity details page.
- Web UI - include proxy request configuration on check details page.
- Web UI - display deregistration config on the entity details page.

### Changed
- Removed unused workflow `rel_build_and_test` in CircleCI config.
- Moved the `Provider` interface to `api/core/v2` package.
- Moved the `Authenticator` interface to `backend/authentication` package.
- Updated confirmation messages for sensuctl commands: `Created`, `Deleted` and
`Updated` instead of `OK`.
- Exported some functions and methods in the CLI client.
- The API authenticator now identifies providers by their name only.

### Fixed
- Check TTL failure events are now much more reliable, and will persist even
in the presence cluster member failures and cluster restarts.
- Fix snakeCase version of keys in typeMap for acronyms.
- Fixed a bug in keepalive processing that could result in a crash.
- Pin childprocess to v0.9.0 in CircleCI so fpm can be installed.
- Substitutions applied to command & hooks are now omitted from events.
- Fixes a bug where generic store methods assumed a namespace was provided for non-namespaced resources.
- Keepalive and check TTL database state is now properly garbage-collected on
entity deletion.
- Fixed a bug where `sensuctl version` required configuration files to exist.
- Updates the copy on the confirm disable dialog to accurately reflect the
operation.

## [5.1.1] - 2019-01-24

### Added
- Added the notion of authentication providers.

### Changed
- Improved logging for errors in proxy check requests.
- Updated Go version from 1.10 to 1.11.4.
- Refactoring of the internal authentication mechanism into a `basic`
authentication provider.
- Modified private generic store methods as public functions.
- Improved logging for errors in proxy check requests.
- Updated Go version from 1.10 to 1.11.4.
- Changed keepalive event to include check.output

### Fixed
- Fixed a bug where `sensuctl edit` was not removing the temp file it created.
- Fixed a bug where adhoc checks were not retrieving asset dependencies.
- Fixed a bug where check updates would cause the check to immediately fire.
- Fixed a bug where a bad line in check output would abort metric extraction.
An error is now logged instead, and extraction continues after a bad line is encountered.
- Keepalive events will now continue to fire after cluster restarts.
- Fixed a panic in the dashboardd shutdown routine.
- Fixed a bug where deleting a non-existent entity with sensuctl would not return an error.
- Web UI - toolbar menu buttons now switch with dark theme.
- Web UI - some buttons easier to see with dark theme.
- Agents will now take proxy entity names into consideration when guarding
against duplicate check requests.

### Changed
- Improved logging for errors in proxy check requests.
- Updated Go version from 1.10 to 1.11.4.

## [5.1.0] - 2018-12-18

### Added
- Support for the trusted-ca-file and insecure-skip-tls-verify flags in
  sensu-agent. These flags have the same meaning and use as their sensu-backend
  counterparts.

### Changed
- Default location for sensu-backend data has changed from /var/lib/sensu to
  /var/lib/sensu/sensu-backend. See release notes for more information.

### Fixed
- Keepalive and check TTL failure events now fire continuously until resolved.
- Listing an empty set of assets now correctly returns [] instead of null.
- Fixed API endpoint used by the CLI to create hooks via the 'sensuctl create'
  command. It's now possible to create objects of type 'Hook' with this command
  again.
- Firefox status icons not fully rendering

## [5.0.1] - 2018-12-12

### Changed
- Added --etcd-advertise-client-urls options to docker-compose.yaml sensu-backend start command

### Fixed
- Prevent a panic when using an external etcd cluster.
- Silences List in web ui sorted by ascending order; defaults to descending
- Reduces shuffling of items as events list updates
- Fixed error in UI where status value could not be coerced
- Copy local environment variables into execution context when running checks
- Ensure environment variables are joined with a semicolon on Windows
- Command arguments are no longer needlessly escaped on Windows
- Backend environments are now included in handler & mutator execution requests.

## [5.0.0] - 2018-11-30

### Added
- Add the `etcd-advertise-client-urls` config attribute to sensu-backend
- Support for multiple API versions added to sensuctl create
- Support for metadata added to wrapped resources (yaml, wrapped-json)
- Added the backend configuration attributes `api-listen-address` & `api-url`.
- Adds feedback when rerunning check[s] in the web app

### Removed
- Check subdue functionality has been disabled. Users that have checks with
subdues defined should delete and recreate the check. The subdue feature was
found to have issues, and we are re-working the feature for a future release.
- Filter when functionality has been disabled. Users that have filters with
'when' properties defined should delete and recreate the filter. Filter when
uses the same facility as check subdue for handling time windows.
- Removed event.Hooks and event.Silenced deprecated fields
- Extensions have been removed until we have time to revisit the feature.

### Changed
- Assets and checks environments are now merged, with a preference given to the
  values coming from the check's environment.
- Assets and handlers environments are now merged, with a preference given to the
  values coming from the handler's environment.
- Assets and mutators environments are now merged, with a preference given to the
  values coming from the mutator's environment.
- Metadata from wrappers and resources is now merged, with a preference given to
the values coming from the wrapper. Labels and annotations are deep-merged.
- Round-robin scheduling has been temporarily disabled.
- The dashboard now uses the `api-url` configuration attribute to connect to the
API.

### Fixed
- Fixed several resource leaks in the check scheduler.
- Fixed a bug in the dashboard where entities could not be silenced.
- Fix the `sensuctl cluster health` command.
- Fixed issue filtering by status on the events page
- Fixed interactive operations on entities in the CLI
- Removed rerun and check links for keepalives on event details page.
- Web UI - Made silencing language more clear on Silences List page
- Fixed a bug where resources from namespaces that share a common prefix, eg:
  "sensu" and "sensu-devel", could be listed together.
- Fixed a bug in the agent where the agent would deadlock after a significant
period of disconnection from the backend.
- Fixed a bug where logging events without checks would cause a nil panic.
- Removed the ability to rerun keepalives on the events list page
- A panic in keepalive/check ttl monitors causing a panic.
- Monitors are now properly namespaced in etcd.
- Updating a users groups will no longer corrupt their password
- Prevent empty error messages in sensuctl.
- Fixed a bug where keepalive failures could be influenced by check TTL
successes, and vice versa.
- Fixed a bug where check TTL events were not formed correctly.
- Fixed a web-ui bug causing the app to crash on window resize in FireFox

### Breaking Changes
- The backend configuration attributes `api-host` & `api-port` have been
replaced with `api-listen-address`.

## [2.0.0-beta.8-1] - 2018-11-15

### Added
- Assets are included on check details page.
- Adds links to view entities and checks from the events page.
- Added an agent/cmd package, migrated startup logic out of agent main
- Improved debug logging in pipeline filtering.
- Add object metadata to entities (including labels).
- Add filter query support for labels.
- Add support for setting labels on agents with the command line.
- The sensuctl tool now supports yaml.
- Add support for `--all-namespaces` flag in `sensuctl extension list`
subcommand.
- Added functionality to the dynamic synthesize function, allowing it to
flatten embedded and non-embedded fields to the top level.
- Added the sensuctl edit command.
- Added javascript filtering.

### Removed
- Govaluate is no longer part of sensu-go.

### Fixed
- Display appropriate fallback when an entity's lastSeen field is empty.
- Silences List in web ui sorted by ascending order
- Sorting button now works properly
- Fixed unresponsive silencing entry form begin date input.
- Removed lastSeen field from check summary
- Fixed a panic on the backend when handling keepalives from older agent versions.
- Fixed a bug that would prevent some keepalive failures from occurring.
- Improved event validation error messages.
- Improved agent logging for statsd events.
- Fixues issue with tooltip positioning.
- Fixed bug with toolbar menus collapsing into the overflow menu
- The agent now reconnects to the backend if its first connection attempt
  fails.
- Avoid infinite loop when code cannot be highlighted.

### Changes
- Deprecated the sensu-agent `--id` flag, `--name` should be used instead.

### Breaking Changes
- Environments and organizations have been replaced with namespaces.
- Removed unused asset metadata field.
- Agent subscriptions are now specified in the config file as an array instead
  instead of a comma-delimited list of strings.
- Extended attributes have been removed and replaced with labels. Labels are
string-string key-value pairs.
- Silenced `id`/`ID` field has changed to `name`/`Name`.
- Entity `id`/`ID` field has changed to `name`/`Name`.
- Entity `class`/`Class` field has changed to `entity_class`/`EntityClass`.
- Check `proxy_entity_id`/`ProxyEntityID` field has changed to `proxy_entity_name`/`ProxyEntityName`.
- Objects containing both a `name`/`Name` and `namespace`/`Namespace` field have been
replaced with `metadata`/`ObjectMeta` (which contains both of those fields).
- Role-based access control (RBAC) has been completely redesigned.
- Filter and token substitution variable names now match API naming. Most names
that were previously UpperCased are now lower_cased.
- Filter statements are now called expressions. Users should update their
filter definitions to use this new naming.

## [2.0.0-beta.7-1] - 2018-10-26

### Added
- Asset functionality for mutators and handlers.
- Web ui allows publishing and unpublishing on checks page.
- Web ui allows publishing and unpublishing on check details page.
- Web ui code highlighting added.

### fixed
- fixes exception thrown when web ui browser window is resized.

## [2.0.0-beta.6-2] - 2018-10-22

### Added
- Add windows/386 to binary gcs releases
- TLS authentication and encryption for etcd client and peer communication.
- Added a debug log message for interval timer initial offset.
- Added a privilege escalation test for RBAC.

### Removed
- Staging resources and configurations have been removed from sensu-go.
- Removed handlers/slack from sensu/sensu-go. It can now be found in
sensu/slack-handler.
- Removed the `Error` store and type.

### Changed
- Changed sensu-agent's internal asset manager to use BoltDB.
- Changed sensuctl title colour to use terminal's configured default for bold
text.
- The backend no longer forcibly binds to localhost.
- Keepalive intervals and timeouts are now configured in the check object of
keepalive events.
- The sensu-agent binary is now located at ./cmd/sensu-agent.
- Sensuctl no longer uses auto text wrapping.
- The backend no longer requires embedded etcd. External etcd instances can be
used by providing the --no-embed option. In this case, the client will dial
the URLs provided by --listen-client-urls.
- The sensu-agent binary is now located at ./cmd/sensu-agent.
- Sensuctl no longer uses auto text wrapping.
- The backend no longer requires embedded etcd. External etcd instances can be
used by providing the --no-embed option. In this case, the client will dial
the URLs provided by --listen-client-urls.
- Deprecated daemon `Status()` functions and `/info` (`/info` will be
re-implemented in https://github.com/sensu/sensu-go/issues/1739).
- The sensu-backend flags related to etcd are now all prefixed with `etcd` and
the older versions are now deprecated.
- Web ui entity recent events are sorted by last ok.
- etcd is now the last component to shutdown during a graceful shutdown.
- Web ui entity recent events are sorted by last ok
- Deprecated --custom-attributes in the sensu-agent command, changed to
--extended-attributes.
- Interfaced command execution and mocked it for testing.
- Updated the version of `libprotoc` used to 3.6.1.

### Fixed
- Fixed a bug in `sensuctl configure` where an output format called `none` could
  be selected instead of `tabular`.
- Fixes a bug in `sensuctl cluster health` so the correct error is handled.
- Fixed a bug where assets could not extract git tarballs.
- Fixed a bug where assets would not install if given cache directory was a
relative path.
- Fixed a bug where an agent's collection of system information could delay
sending of keepalive messages.
- Fixed a bug in nagios perfdata parsing.
- Etcd client URLs can now be a comma-separated list.
- Fixed a bug where output metric format could not be unset.
- Fixed a bug where the agent does not validate the ID at startup.
- Fixed a bug in `sensuctl cluster health` that resulted in an unmarshal
error in an unhealthy cluster.
- Fixed a bug in the web ui, removed references to keepaliveTimeout.
- Keepalive checks now have a history.
- Some keepalive events were misinterpreted as resolution events, which caused
these events to be handled instead of filtered.
- Some failing keepalive events were not properly emitted after a restart of
sensu-backend.
- The check output attribute is still present in JSON-encoded events even if
empty.
- Prevent an empty Path environment variable for agents on Windows.
- Fixed a bug in `sensuctl check update` interactive mode. Boolean defaults
were being displayed rather than the check's current values.
- Use the provided etcd client TLS information when the flag `--no-embed-etcd`
is used.
- Increase duration delta in TestPeriodicKeepalive integration test.
- Fixed some problems introduced by Go 1.11.

### Breaking Changes
- Removed the KeepaliveTimeout attribute from entities.

## [2.0.0-beta.4] - 2018-08-14

### Added
- Added the Sensu edition in sensuctl config view subcommand.
- List the supported resource types in sensuctl.
- Added agent ID and IP address to backend session connect/disconnect logs
- Licenses collection for RHEL Dockerfiles and separated RHEL Dockerfiles.

### Changed
- API responses are inspected after each request for the Sensu Edition header.
- Rename list-rules subcommand to info in sensuctl role commmand with alias
for backward compatibility.
- Updated gogo/protobuf and golang/protobuf versions.
- Health API now returns etcd alarms in addition to cluster health.

### Fixed
- Fixed agentd so it does not subscribe to empty subscriptions.
- Rules are now implicitly granting read permission to their configured
environment & organization.
- The splay_coverage attribute is no longer mandatory in sensuctl for proxy
check requests and use its default value instead.
- sensu-agent & sensu-backend no longer display help usage and duplicated error
message on startup failure.
- `Issued` & `History` are now set on keepalive events.
- Resolves a potential panic in `sensuctl cluster health`.
- Fixed a bug in InfluxDB metric parsing. The timestamp is now optional and
compliant with InfluxDB line protocol.
- Fixed an issue where adhoc checks would not be issued to all agents in a
clustered installation.

### Breaking Changes
- Corrects the check field `total_state-change` json tag to `total_state_change`.

## [2.0.0-beta.3-1] - 2018-08-02

### Added
- Added unit test coverage for check routers.
- Added API support for cluster management.
- Added sensuctl cluster member-list command.
- Added Sensu edition detection in sensuctl.
- Added sensuctl cluster member-add command.
- Added API client support for enterprise license management.
- Added a header to API calls that returns the current Sensu Edition.
- Added sensuctl cluster health command.

### Changed
- The Backend struct has been refactored to allow easier customization in
enterprise edition.
- Use etcd monitor instead of in-memory monitor.
- Refactoring of the cmd package for sensuctl to allow easier customization in
the enterprise edition.
- Upgrade dep to v0.5.0
- Added cluster health information to /health endpoint in sensu-backend.

### Fixed
- Fixed `sensuctl completion` help for bash and zsh.
- Fixed a bug in build.sh where versions for Windows and Mac OS were not
generated correctly.
- Display the name of extensions with table formatting in sensuctl.
- Fixed TLS issue that occurred when dashboard communicated with API.
- Check TTL now works with round robin checks.
- Format string for --format flag help now shows actual arguments.
- Push the sensu/sensu:nightly docker image to the Docker Hub.
- Replaced dummy certs with ones that won't expire until 100 years in the
future.
- Fixed a bug where clustered round robin check execution executed checks
too often.
- Catch errors in type assertions in cli.
- Fixed a bug where users could accidentally create invalid gRPC handlers.

### Removed
- Removed check subdue e2e test.
- Removed unused Peek method in the Ring data structure.

### Breaking Changes
- Removed deprecated import command.

## [2.0.0-beta.2] - 2018-06-28

### Added
- Performed an audit of events and checks. Added `event.HasCheck()` nil checks
prior to assuming the existence of said check.
- Added a Create method to the entities api.
- Added the ability to set round robin scheduling in sensuctl
- Added Output field to GRPC handlers
- Additional logging around handlers
- Accept additional time formats in sensuctl
- Entities can now be created via sensuctl.
- Added the format `wrapped-json` to sensuctl `configure`, `list` and `info`
commands, which is compatible with `sensuctl create`.
- Added debug event log with all event data.
- Added yml.example configurations for staging backend and agents.
- Added test resources in `testing/config/resources.json` to be used in staging.
- Added all missing configuration options to `agent.yml.example` and
`backend.yml.example`.
- Added environment variables to checks.
- Added logging redaction integration test.
- Added check token substitution integration test.
- Added the `sensuctl config view` subcommand.
- Added extension service configuration to staging resources.
- Added some documentation around extensions.
- Added Dockerfile.rhel to build RHEL containers.

### Changed
- Upgraded gometalinter to v2.
- Add logging around the Sensu event pipeline.
- Split out the docker commands in build script so that building images and
  pushing can be done separately.
- Migrated the InfluxDB handler from the sensu-go repository to
github.com/nikkiki/sensu-influxdb-handler
- Entry point for sensu-backend has been changed to
  `github.com/sensu/sensu-go/cmd/sensu-backend`
- Don't allow unknown fields in types that do not support custom attributes
when creating resources with `sensuctl create`.
- Provided additional context to metric event logs.
- Updated goversion in the appveyor configuration for minor releases.
- Use a default hostname if one cannot be retrieved.
- Return an error from `sensuctl configure` when the configured organization
or environment does not exist.
- Remove an unnecessary parameter from sensuctl environment create.
- The profile environment & organization values are used by default when
creating a resource with sensuctl.
- Migrated docker image to sensu Docker Hub organization from sensuapp.
- Use the sensu/sensu image instead of sensu/sensu-go in Docker Hub.

### Fixed
- Prevent panic when verifying if a metric event is silenced.
- Add logging around the Sensu event pipeline
- Marked silenced and hooks fields in event as deprecated
- Fixed a bug where hooks could not be created with `create -f`
- Metrics with zero-values are now displayed correctly
- Fix handler validation routine
- Fixed a small bug in the opentsdb transformer so that it trims trailing
whitespace characters.
- Sensu-agent logs an error if the statsd listener is unable to start due to an
invalid address or is stopped due to any other error.
- Fixed a bug where --organization and --environment flags were hidden for all
commands
- Fix a bug where environments could not be created with sensuctl create
- StatsD listener on Windows is functional
- Add version output for dev and nightly builds (#1320).
- Improve git version detection by directly querying for the most recent tag.
- Fixed `sensuctl create -f` for `Role`
- Fixed `sensuctl create -f` for `Event`
- Added validation for asset SHA512 checksum, requiring that it be at least 128
characters and therefore fixing a bug in sensuctl
- Silenced IDs are now generated when not set in `create -f` resources
- API requests that result in a 404 response are now logged
- Fixed a bug where only a single resource could be created with
`sensuctl create` at a time.
- Fixed a bug where environments couldn't be deleted if there was an asset in
the organization they reside in.
- Dashboard's backend reverse proxy now works with TLS certs are configured.
- Fixed a bug with the IN operator in query statements.
- Boolean fields with a value of `false` now appear in json format (removed
`omitempty` from protobufs).
- The sensuctl create command no longer prints a spurious warning when
non-default organizations or environments are configured.
- When installing assets, errors no longer cause file descriptors to leak, or
lockfiles to not be cleaned up.
- Fixed a bug where the CLI default for round robin checks was not appearing.
- Missing custom attributes in govaluate expressions no longer result in
an error being logged. Instead, a debug message is logged.
- Update AppVeyor API token to enable GitHub deployments.
- Allow creation of metric events via backend API.
- Fixed a bug where in some circumstances checks created with sensuctl create
would never fail.
- Fixed a goroutine leak in the ring.
- Fixed `sensuctl completion` help for bash and zsh.

### Removed
- Removed Linux/386 & Windows/386 e2e jobs on Travis CI & AppVeyor
- Removed check output metric extraction e2e test, in favor of more detailed
integration coverage.
- Removed the `leader` package
- Removed logging redaction e2e test, in favor of integration coverage.
- Removed check token substitution e2e test, in favor of integration coverage.
- Removed round robin scheduling e2e test.
- Removed proxy check e2e test.
- Removed check scheduling e2e test.
- Removed keepalive e2e test.
- Removed event handler e2e test.
- Removed `sensuctl` create e2e tests.
- Removed hooks e2e test.
- Removed assets e2e test.
- Removed agent reconnection e2e test.
- Removed extensions e2e test.

## [2.0.0-beta.1] - 2018-05-07
### Added
- Add Ubuntu 18.04 repository
- Support for managing mutators via sensuctl.
- Added ability to sort events in web UI.
- Add PUT support to APId for the various resource types.
- Added flags to disable the agent's API and Socket listeners
- Made Changelog examples in CONTRIBUTING.md more obvious
- Added cli support for setting environment variables in mutators and handlers.
- Added gRPC extension service definition.
- The slack handler now uses the iconURL & username flag parameters.
- Support for nightlies in build/packaging tooling.
- Added extension registry support to apid.
- Added extension registry to the store.
- Add sensuctl create command.
- Adds a statsd server to the sensu-agent which runs statsd at a configurable
flush interval and converts gostatsd metrics to Sensu Metric Format.
- Add event filtering to extensions.
- Proper 404 page for web UI.
- Add sensuctl extension command.
- Add extensions to pipelined.
- Added more tests surrounding the sensu-agent's statsd server and udp port.
- Add the `--statsd-event-handlers` flag to sensu-agent which configures the
event handlers for statsd metrics.
- Add default user with username "sensu" with global, read-only permissions.
- Add end-to-end test for extensions.
- Add configuration setting for backend and agent log level.
- Add extension package for building third-party Sensu extensions in Go.
- Add the `--statsd-disable` flag to sensu-agent which configures the
statsd listener. The listener is enabled by default.
- Added an influx-db handler for events containing metrics.
- Add 'remove-when' and 'set-when' subcommands to sensuctl filter command.
- Added the Transformer interface.
- Added a Graphite Plain Text transformer.
- Add support for `metric_format` and `metric_handlers` fields in the Check and
CheckConfig structs.
- Add CLI support for `metric_format` and `metric_handlers` fields in `sensuctl`.
- Add support for metric extraction from check output for `graphite_plaintext`
transformer.
- Added a OpenTSDB transformer.
- Add support for metric extraction from check output for `opentsdb_line`
- Added a Nagios performance data transformer.
- Add support for metric extraction from check output for `nagios_perfdata`
- Added an InfluxDB Line transformer.
- Add support for metric extraction from check output for `influxdb_line`
transformer.
- Add e2e test for metric extraction.

### Changed
- Changed the maximum number of open file descriptors on a system to from 1024
(default) to 65535.
- Increased the default etcd size limit from 2GB to 4GB.
- Move Hooks and Silenced out of Event and into Check.
- Handle round-robin scheduling in wizardbus.
- Added informational logging for failed entity keepalives.
- Replaced fileb0x with vfsgen for bundling static assets into binary. Nodejs 8+
and yarn are now dependencies for building the backend.
- Updated etcd to 3.3.2 from 3.3.1 to fix an issue with autocompaction settings.
- Updated and corrected logging style for variable fields.
- Build protobufs with go generate.
- Creating roles via sensuctl now supports passing flags for setting permissions
  rules.
- Removed -c (check) flag in sensuctl check execute command.
- Fix a deadlock in the monitor.
- Don't allow the bus to drop messages.
- Events list can properly be viewed on mobile.
- Updated Sirupsen/logrus to sirupsen/logrus and other applicable dependencies using the former.
- Set default log level to 'warn'.
- Optimize check marshaling.
- Silenced API only accepts 'id' parameter on DELETE requests.
- Disable gostatsd internal metric collection.
- Improved log entries produced by pipelined.
- Allow the InfluxDB handler to parse the Sensu metric for an InfluxDB field tag
and measurement.
- Removed organization and environment flags from create command.
- Changed `metric_format` to `output_metric_format`.
- Changed `metric_handlers` to `output_metric_handlers`.

### Fixed
- Terminate processes gracefully in e2e tests, allowing ports to be reused.
- Shut down sessions properly when agent connections are disrupted.
- Fixed shutdown log message in backend
- Stopped double-writing events in eventd
- Agents from different orgs/envs with the same ID connected to the same backend
  no longer overwrite each other's messagebus subscriptions.
- Fix the manual packaging process.
- Properly log the event being handled in pipelined
- The http_check.sh example script now hides its output
- Silenced entries using an asterisk can be deleted
- Improve json unmarshaling performance.
- Events created from the metrics passed to the statsd listener are no longer
swallowed. The events are sent through the pipeline.
- Fixed a bug where the Issued field was never populated.
- When creating a new statsd server, use the default flush interval if given 0.
- Fixed a bug where check and checkconfig handlers and subscriptions are null in rendered JSON.
- Allow checks and hooks to escape zombie processes that have timed out.
- Install all dependencies with `dep ensure` in build.sh.
- Fixed an issue in which some agents intermittently miss check requests.
- Agent statsd daemon listens on IPv4 for Windows.
- Include zero-valued integers in JSON output for all types.
- Check event entities now have a last_seen timestamp.
- Improved silenced entry display and UX.
- Fixed a small bug in the opentsdb transformer so that it trims trailing
whitespace characters.

## [2.0.0-nightly.1] - 2018-03-07
### Added
- A `--debug` flag on sensu-backend for enabling a pprof HTTP endpoint on localhost.
- Add CLI support for adhoc check requests.
- Check scheduler now handles adhoc check requests.
- Added `set-FIELD` and `remove-FIELD` commands for all updatable fields
of a check. This allows updating single fields and completely clearing out
non-required fields.
- Add built-in only_check_output mutator to pipelined.
- Allow publish, cron, ttl, timeout, low flap threshold and more fields to be
set when importing legacy settings.
- Add CPU architecture in system information of entities.
- The `sensuctl user change-password` subcommand now accepts flag parameters.
- Configured and enabled etcd autocompaction.
- Add event metrics type, implementing the Sensu Metrics Format.
- Agents now try to reconnect to the backend if the connection is lost.
- Added non-functional selections for resolving and silencing to web ui
- Add LastOk to check type. This will be updated to reflect the last timestamp
of a successful check.
- Added GraphQL explorer to web UI.
- Added check occurrences and occurrences_watermark attributes from Sensu 1.x.
- Added issue template for GitHub.
- Added custom functions to evaluate a unix timestamp in govaluate.

### Changed
- Refactor Check data structure to not depend on CheckConfig. This is a breaking
change that will cause existing Sensu alpha installations to break if upgraded.
This change was made before beta release so that further breaking changes could
be avoided.
- Make indentation in protocol buffers files consistent.
- Refactor Hook data structure. This is similar to what was done to Check,
except that HookConfig is now embedded in Hook.
- Refactor CheckExecutor and AdhocRequestExecutor into an Executor interface.
- Changed the sensu-backend etcd flag constants to match the etcd flag names.
- Upgraded to Etcd v3.3.1
- Removed 3DES from the list of allowed ciphers in the backend and agent.
- Password input fields are now aligned in  `sensuctl user change-password`
subcommand.
- Agent backend URLs without a port specified will now default to port 8081.
- Travis encrypted variables have been updated to work with travis-ci.org
- Upgraded all builds to use Go 1.10.
- Use megacheck instead of errcheck.
- Cleaned agent configuration.
- We no longer duplicate hook execution for types that fall into both an exit
code and severity (ex. 0, ok).
- Updated the sensuctl guidelines.
- Changed travis badge to use travis-ci.org in README.md.
- Govaluate's modifier tokens can now be optionally forbidden.
- Increase the stack size on Travis CI.
- Refactor store, queue and ring interfaces, and daemon I/O details.
- Separated global from local flags in sensuctl usage.

### Fixed
- Fixed a bug in time.InWindow that in some cases would cause subdued checks to
be executed.
- Fixed a bug in the HTTP API where resource names could not contain special
characters.
- Resolved a bug in the keepalive monitor timer which was causing it to
erroneously expire.
- Resolved a bug in how an executor processes checks. If a check contains proxy
requests, the check should not duplicately execute after the proxy requests.
- Removed an erroneous validation statement in check handler.
- Fixed HookList `hooks` validation and updated `type` validation message to
allow "0" as a valid type.
- Events' check statuses & execution times are now properly added to CheckHistory.
- Sensu v1 Check's with TTL, timeout and threshold values can now be imported
correctly.
- Use uint32 for status so it's not empty when marshalling.
- Automatically create a "default" environment when creating a new organization.

## [2.0.0-alpha.17] - 2018-02-13
### Added
- Add .gitattributes file with merge strategy for the Changelog.
- Context switcher added for dashboard.
- Add API support for adhoc check requests.
- Check scheduler now supports round-robin scheduling.
- Added better error checking for CLI commands and support for mutually
exclusive fields.
- Added `--interactive` flag to CLI which is required to run interactive mode.
- Added CLI role rule-add Organization and Environment interactive prompts.
- Added events page list and simple buttons to filter

### Changed
- Silenced `begin` supports human readable time (Format: Jan 02 2006 3:04PM MST)
in `sensuctl` with optional timezone. Stores the field as unix epoch time.
- Increased the timeout in the store's watchers tests.
- Incremental retry mechanism when waiting for agent and backend in e2e tests.
- Renamed CLI asset create interactive prompt "Org" to "Organization".

### Fixed
- Fixed required flags in `sensuctl` so requirements are enforced.
- Add support for embedded fields to dynamic.Marshal.

## [2.0.0-alpha.16] - 2018-02-07
### Added
- Add an e2e test for proxy check requests.
- Add integration tests to our CI.
- Context switcher added for dashboard
- Add api support for adhoc check requests.

### Fixed
- Tracks in-progress checks with a map and mutex rather than an array to
increase time efficiency and synchronize goroutines reading from and writing
to that map.
- Fixed a bug where we were attempting to kill processes that had already
finished before its allotted execution timeout.
- Fixed a bug where an event could erroneously be shown as silenced.
- Properly log errors whenever a check request can't be published.
- Fixed some build tags for tests using etcd stores.
- Keepalive monitors now get updated with changes to a keepalive timeout.
- Prevent tests timeout in queue package
- Prevent tests timeout in ring package
- Fixed a bug in the queue package where timestamps were not parsed correctly.
- Fixed Ring's Next method hanging in cases where watch events are not propagated.

### Changed
- Queues are now durable.
- Refactoring of the check scheduling integration tests.
- CLI resource delete confirmation is now `(y/N)`.

### Removed
- Dependency github.com/chzyer/readline

## [2.0.0-alpha.15] - 2018-01-30
### Added
- Add function for matching entities to a proxy check request.
- Added functions for publishing proxy check requests.
- Added proxy request validation.
- CLI functionality for proxy check requests (add set-proxy-requests command).
- Entities have been added to the state manager and synchronizer.
- Added package leader, for facilitating execution by a single backend.
- Proxy check requests are now published to all entities described in
`ProxyRequests` and `EntityAttributes`.
- Add quick navigation component for dashboard

### Changed
- Govaluate logic is now wrapped in the `util/eval` package.
- Cron and Interval scheduling are now mutually exclusive.

### Fixed
- Fixed a bug where retrieving check hooks were only from the check's
organization, rather than the check's environment, too.

## [2.0.0-alpha.14] - 2018-01-23
### Added
- Add `Timeout` field to CheckConfig.
- CLI functionality for check `Timeout` field.
- Add timeout support for check execution.
- Add timeout support for check hook execution.
- Token substitution is now available for check hooks
- Add an e2e test for logging redaction
- Support for `When` field in `Filter` which enables filtering based on days
and times of the week.
- New gRPC inspired GraphQL implementation. See
[graphql/README](backend/apid/graphql/README.md) for usage.
- Support for TTLs in check configs to monitor stale check results.

### Changed
- Moved monitor code out of keepalived and into its own package.
- Moved KeyBuilder from etcd package to store package.

## [2.0.0-alpha.13] - 2018-01-16
### Added
- Logging redaction for entities

### Fixed
- Fixed e2e test for token substitution on Windows
- Fixed check subdue unit test for token substitution on Windows
- Consider the first and last seconds of a time window when comparing the
current time
- Fixed Travis deploy stage by removing caching for $GOPATH
- Parse for [traditional cron](https://en.wikipedia.org/wiki/Cron) strings, rather than [GoDoc cron](https://godoc.org/github.com/robfig/cron) strings.

### Changed
- Removed the Visual Studio 2017 image in AppVeyor to prevent random failures
- Made some slight quality-of-life adjustments to build-gcs-release.sh.

## [2.0.0-alpha.12] - 2018-01-09
### Added
- Add check subdue mechanism. Checks can now be subdued for specified time
windows.
- Silenced entries now include a `begin` timestamp for scheduled maintenance.
- Store clients can now use [watchers](https://github.com/sensu/sensu-go/pull/792) to be notified of changes to objects in the store.
- Add check `Cron` field. Checks can now be scheduled according to the cron
string stored in this field.
- Add a distributed queue package for use in the backend.
- Token substitution is now available for checks.
- CLI functionality for check `Cron` field.
- Add an e2e test for cron scheduling.
- Add an e2e test for check hook execution.

## [2.0.0-alpha.11] - 2017-12-19
### Breaking Changes
- The `Source` field on a check has been renamed to `ProxyEntityID`. Any checks
using the Source field will have to be recreated.

### Added
- Silenced entries with ExpireOnResolve set to true will now be deleted when an
event which has previously failing was resolved
- TCP/UDP sockets now accept 1.x backward compatible payloads. 1.x Check Result gets translated to a 2.x Event.
- Custom attributes can be added to the agent at start.
- New and improved Check Hooks are implemented (see whats new about hooks here: [Hooks](https://github.com/sensu/sensu-alpha-documentation/blob/master/08-hooks.md))
- Add check subdue CLI support.

### Changed
- Avoid using reflection in time.InWindows function.
- Use multiple parallel jobs in CI tools to speed up the tests
- Pulled in latest [github.com/coreos/etcd](https://github.com/coreos/etcd).
- Includes fix for panic that occurred on shutdown.
- Refer to their
[changelog](https://github.com/gyuho/etcd/blob/f444abaae344e562fc69323c75e1cf772c436543/CHANGELOG.md)
for more.
- Switch to using [github.com/golang/dep](https://github.com/golang/dep) for
managing dependencies; `vendor/` directory has been removed.
- See [README](README.md) for usage.

## [2.0.0-alpha.10] - 2017-12-12
### Added
- End-to-end test for the silencing functionality
- Silenced events are now identified in sensuctl

### Changed
- Events that transitioned from incidents to a healthy state are no longer
filtered by the pipeline
- Errcheck was added to the build script, and the project was given a once-over
to clean up existing errcheck lint.
- Creating a silenced entry via sensuctl no longer requires an expiry value

### Fixed
- Entities can now be silenced using their entity subscription
- Fixed a bug in the agent where it was ignoring keepalive interval and timeout
settings on start
- Keepalives now alert when entities go away!
- Fixed a bug in package dynamic that could lead to an error in json.Marshal
in certain cases.
- Fixed an issue in keepalived to handle cases of nil entities in keepalive
messages

## [2.0.0-alpha.9] - 2017-12-5
### Added
- Proxy entities are now dynamically created through the "Source" attribute of a
check configuration
- Flag to sensuctl configure allowing it to be configured non-interactively
(usage: --non-interactive or -n)
- New function SetField in package dynamic, for setting fields on types
supporting extended attributes.
- Automatically append entity:entityID subscription for agent entities
- Add silenced command to sensuctl for silencing checks and subscriptions.
- Add healthz endpoint to agent api for checking agent liveness.
- Add ability to pass JSON event data to check command STDIN.
- Add POST /events endpoint to manually create, update, and resolve events.
- Add "event resolve" command to sensuctl to manually resolve events.
- Add the time.InWindow & time.InWindows functions to support time windows, used
in filters and check subdue

### Fixed
- Fixed a bug in how silenced entries were deleted. Only one silenced entry will
be deleted at a time, regardless of wildcard presence for subscription or check.

## [2.0.0-alpha.8] - 2017-11-28
### Added
- New "event delete" subcommand in sensuctl
- The "Store" interface is now properly documented
- The incoming request body size is now limited to 512 KB
- Silenced entries in the store now have a TTL so they automatically expire
- Initial support for custom attributes in various Sensu objects
- Add "Error" type for capturing pipeline errors
- Add registration events for new agents
- Add a migration tool for the store directly within sensu-backend

### Changed
- Refactoring of the sensu-backend API
- Modified the description for the API URL when configuring sensuctl
- A docker image with the master tag is built for every commit on master branch
- The "latest" docker tag is only pushed once a new release is created

### Fixed
- Fix the "asset update" subcommand in sensuctl
- Fix Go linting in build script
- Fix querying across organizations and environments with sensuctl
- Set a standard redirect policy to sensuctl HTTP client

### Removed
- Removed extraneous GetEnv & GetOrg getter methods<|MERGE_RESOLUTION|>--- conflicted
+++ resolved
@@ -18,12 +18,9 @@
 
 ### Fixed
 - Failed check events now get written to the event log file.
-<<<<<<< HEAD
 - Include the agent entity in data passed to the command process' STDIN.
-=======
 - Per-entity subscriptions (ex. `entity:entityName`) are always available on agent entities,
 even if removed via the `/entities` API.
->>>>>>> 1e593297
 
 ## [6.0.0] - 2020-08-04
 
