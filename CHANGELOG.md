--- conflicted
+++ resolved
@@ -7,7 +7,6 @@
 and this project adheres to [Semantic
 Versioning](http://semver.org/spec/v2.0.0.html).
 
-<<<<<<< HEAD
 ## [Unrealased]
 
 ### Added
@@ -20,14 +19,12 @@
 
 ### Fixed
 - Log agent IP address for connections with faulty TLS configurations.
-=======
 ## [6.6.6] - 2022-02-16
 
 ### Fixed
 
 - [GraphQL] Fixed issue where one could not use an offset >= 500 when paging
 through entities.
->>>>>>> 6679e30d
 
 ## [6.6.5] - 2022-02-03
 
