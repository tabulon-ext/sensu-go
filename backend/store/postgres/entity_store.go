package postgres

import (
	"context"
	"errors"
	"fmt"
	"time"

	"github.com/jackc/pgx/v4/pgxpool"
	corev2 "github.com/sensu/sensu-go/api/core/v2"
	corev3 "github.com/sensu/sensu-go/api/core/v3"
	"github.com/sensu/sensu-go/backend/poll"
	"github.com/sensu/sensu-go/backend/store"
	storev2 "github.com/sensu/sensu-go/backend/store/v2"
	"github.com/sensu/sensu-go/backend/store/v2/etcdstore"
	"github.com/sirupsen/logrus"
)

type EntityStore struct {
	store *StoreV2
}

func NewEntityStore(db *pgxpool.Pool) *EntityStore {
	return &EntityStore{
		store: NewStoreV2(db),
	}
}

// DeleteEntity deletes an entity using the given entity struct.
func (e *EntityStore) DeleteEntity(ctx context.Context, entity *corev2.Entity) error {
	if err := entity.Validate(); err != nil {
		return &store.ErrNotValid{Err: err}
	}
	state := &corev3.EntityState{
		Metadata: &entity.ObjectMeta,
	}
	config := &corev3.EntityConfig{
		Metadata: &entity.ObjectMeta,
	}
	stateReq := storev2.NewResourceRequestFromResource(state)
	configReq := storev2.NewResourceRequestFromResource(config)

<<<<<<< HEAD
	if err := e.store.Delete(ctx, configReq); err != nil {
=======
	if err := e.store.Delete(configReq); err != nil {
>>>>>>> 5c34e82f
		var e *store.ErrNotFound
		if !errors.As(err, &e) {
			return err
		}
	}
<<<<<<< HEAD
	if err := e.store.Delete(ctx, stateReq); err != nil {
=======
	if err := e.store.Delete(stateReq); err != nil {
>>>>>>> 5c34e82f
		var e *store.ErrNotFound
		if !errors.As(err, &e) {
			return err
		}
	}
	return nil
}

// DeleteEntityByName deletes an entity using the given name and the
// namespace	ce stored in ctx.
func (e *EntityStore) DeleteEntityByName(ctx context.Context, name string) error {
	if name == "" {
		return &store.ErrNotValid{Err: errors.New("must specify name")}
	}

	state := &corev3.EntityState{
		Metadata: &corev2.ObjectMeta{
			Name:      name,
			Namespace: corev2.ContextNamespace(ctx),
		},
	}
	config := &corev3.EntityConfig{
		Metadata: &corev2.ObjectMeta{
			Name:      name,
			Namespace: corev2.ContextNamespace(ctx),
		},
	}
<<<<<<< HEAD
	stateReq := storev2.NewResourceRequestFromResource(state)
	configReq := storev2.NewResourceRequestFromResource(config)

	if err := e.store.Delete(ctx, configReq); err != nil {
=======
	stateReq := storev2.NewResourceRequestFromResource(ctx, state)
	stateReq.UsePostgres = true
	configReq := storev2.NewResourceRequestFromResource(ctx, config)
	configReq.UsePostgres = true
	if err := e.store.Delete(configReq); err != nil {
>>>>>>> 5c34e82f
		var e *store.ErrNotFound
		if !errors.As(err, &e) {
			return err
		}
	}
<<<<<<< HEAD
	if err := e.store.Delete(ctx, stateReq); err != nil {
=======
	if err := e.store.Delete(stateReq); err != nil {
>>>>>>> 5c34e82f
		var e *store.ErrNotFound
		if !errors.As(err, &e) {
			return err
		}
	}
	return nil
}

type uniqueResource struct {
	Name      string
	Namespace string
}

// GetEntities returns all entities in the given ctx's namespace. A nil slice
// with no error is returned if none were found.
func (e *EntityStore) GetEntities(ctx context.Context, pred *store.SelectionPredicate) ([]*corev2.Entity, error) {
	namespace := corev2.ContextNamespace(ctx)

	// Fetch the entity configs with the selection predicate
	var ec corev3.EntityConfig
	configReq := storev2.ResourceRequest{
		Namespace:  namespace,
		Type:       "EntityConfig",
		APIVersion: "core/v3",
		StoreName:  ec.StoreName(),
	}
	if pred.Ordering == corev2.EntitySortName {
		configReq.SortOrder = storev2.SortAscend
		if pred.Descending {
			configReq.SortOrder = storev2.SortDescend
		}
	}

	wConfigs, err := e.store.List(ctx, configReq, pred)
	if err != nil {
		return nil, err
	}
	configs := make([]corev3.EntityConfig, wConfigs.Len())
	if err := wConfigs.UnwrapInto(&configs); err != nil {
		return nil, &store.ErrDecode{Err: err, Key: etcdstore.StoreKey(configReq)}
	}

	// Fetch the entity states for each entity with an entity config
	stateRequests := []storev2.ResourceRequest{}
	for _, config := range configs {
		req := storev2.ResourceRequest{
			Type:       "EntityState",
			APIVersion: "core/v3",
			Namespace:  namespace,
			Name:       config.Metadata.Name,
			StoreName:  new(corev3.EntityState).StoreName(),
		}
		stateRequests = append(stateRequests, req)
	}
	wStates, err := e.store.GetMultiple(ctx, stateRequests)
	if err != nil {
		return nil, err
	}

	// Create a mapping of unique resources (name & namespace) to entity configs
	mappedStates := map[uniqueResource]*corev3.EntityState{}
	for req, wState := range wStates {
		var state corev3.EntityState
		if err := wState.UnwrapInto(&state); err != nil {
			return nil, &store.ErrDecode{Err: err, Key: etcdstore.StoreKey(req)}
		}
		res := uniqueResource{
			Name:      state.Metadata.Name,
			Namespace: state.Metadata.Namespace,
		}
		if _, ok := mappedStates[res]; !ok {
			mappedStates[res] = &state
		} else {
			logger.WithFields(logrus.Fields{
				"name":      state.GetMetadata().GetName(),
				"namespace": state.GetMetadata().GetNamespace(),
			}).Errorf("more than one entity states share the same name & namespace")
		}
	}

	return entitiesFromConfigsAndStates(configs, mappedStates)
}

// Create a list of corev2.Entity values from corev3 configs & states
func entitiesFromConfigsAndStates(configs []corev3.EntityConfig, states map[uniqueResource]*corev3.EntityState) ([]*corev2.Entity, error) {
	entities := []*corev2.Entity{}
	for _, config := range configs {
		res := uniqueResource{
			Name:      config.Metadata.Name,
			Namespace: config.Metadata.Namespace,
		}
		if state, ok := states[res]; ok {
			entity, err := corev3.V3EntityToV2(&config, state)
			if err != nil {
				return nil, &store.ErrNotValid{Err: err}
			}
			entities = append(entities, entity)
		} else {
			// there is a config without a corresponding state, create anyways
			entities = append(entities, entityFromConfigOnly(&config))
		}
	}
	return entities, nil
}

func entityFromConfigOnly(config *corev3.EntityConfig) *corev2.Entity {
	state := corev3.NewEntityState(config.Metadata.Namespace, config.Metadata.Name)
	entity, _ := corev3.V3EntityToV2(config, state)
	return entity
}

// GetEntityConfigByName returns an entity config using the given name and the
// namespace stored in ctx. The resulting entity config is nil if none was
// found.
func (e *EntityStore) GetEntityConfigByName(ctx context.Context, name string) (*corev3.EntityConfig, error) {
	if name == "" {
		return nil, &store.ErrNotValid{Err: errors.New("must specify name")}
	}
	cfg := &corev3.EntityConfig{
		Metadata: &corev2.ObjectMeta{
			Name:      name,
			Namespace: corev2.ContextNamespace(ctx),
		},
	}
	req := storev2.NewResourceRequestFromResource(cfg)
	wrapper, err := e.store.Get(ctx, req)
	if err != nil {
		var e *store.ErrNotFound
		if errors.As(err, &e) {
			return nil, nil
		}
		return nil, err
	}

	if err := wrapper.UnwrapInto(cfg); err != nil {
		return nil, err
	}
	return cfg, nil
}

// GetEntityStateByName returns an entity state using the given name and the
// namespace stored in ctx. The resulting entity state is nil if none was
// found.
func (e *EntityStore) GetEntityStateByName(ctx context.Context, name string) (*corev3.EntityState, error) {
	if name == "" {
		return nil, &store.ErrNotValid{Err: errors.New("must specify name")}
	}
	state := &corev3.EntityState{
		Metadata: &corev2.ObjectMeta{
			Name:      name,
			Namespace: corev2.ContextNamespace(ctx),
		},
	}
	req := storev2.NewResourceRequestFromResource(state)
	wrapper, err := e.store.Get(ctx, req)
	if err != nil {
		var e *store.ErrNotFound
		if errors.As(err, &e) {
			return nil, nil
		}
		return nil, err
	}

	if err := wrapper.UnwrapInto(state); err != nil {
		return nil, err
	}
	return state, nil
}

// GetEntityByName returns an entity using the given name and the namespace stored
// in ctx. The resulting entity is nil if none was found.
func (e *EntityStore) GetEntityByName(ctx context.Context, name string) (*corev2.Entity, error) {
	cfg, err := e.GetEntityConfigByName(ctx, name)
	if err != nil {
		return nil, fmt.Errorf("error fetching entity config: %w", err)
	}
	if cfg == nil {
		return nil, nil
	}
	state, err := e.GetEntityStateByName(ctx, name)
	if err != nil {
		return nil, fmt.Errorf("error fetching entity state: %w", err)
	}
	if state == nil {
		return entityFromConfigOnly(cfg), nil
	}
	return corev3.V3EntityToV2(cfg, state)
}

// UpdateEntityConfig creates or updates a given entity config.
func (e *EntityStore) UpdateEntityConfig(ctx context.Context, cfg *corev3.EntityConfig) error {
	if cfg.Metadata.Namespace == "" {
		cfg.Metadata.Namespace = corev2.ContextNamespace(ctx)
	}
	req := storev2.NewResourceRequestFromResource(cfg)
	wrappedConfig, err := storev2.WrapResource(cfg)
	if err != nil {
		return &store.ErrEncode{Err: err}
	}
	if err := e.store.CreateOrUpdate(ctx, req, wrappedConfig); err != nil {
		return err
	}
	return nil
}

// UpdateEntityState creates or updates a given entity state.
func (e *EntityStore) UpdateEntityState(ctx context.Context, state *corev3.EntityState) error {
	if state.Metadata.Namespace == "" {
		state.Metadata.Namespace = corev2.ContextNamespace(ctx)
	}
	req := storev2.NewResourceRequestFromResource(state)
	wrappedState, err := storev2.WrapResource(state)
	if err != nil {
		return &store.ErrEncode{Err: err}
	}
	if err := e.store.CreateOrUpdate(ctx, req, wrappedState); err != nil {
		return err
	}
	return nil
}

// UpdateEntity creates or updates a given entity.
func (e *EntityStore) UpdateEntity(ctx context.Context, entity *corev2.Entity) error {
	namespace := entity.Namespace
	if namespace == "" {
		namespace = corev2.ContextNamespace(ctx)
	}

	cfg, state := corev3.V2EntityToV3(entity)
	cfg.Metadata.Namespace = namespace
	state.Metadata.Namespace = namespace

	if err := e.UpdateEntityConfig(ctx, cfg); err != nil {
		return fmt.Errorf("error updating entity config: %w", err)
	}
	if err := e.UpdateEntityState(ctx, state); err != nil {
		return fmt.Errorf("error updating entity state: %w", err)
	}
	return nil
}

type entityConfigPoller struct {
	db  *pgxpool.Pool
	req storev2.ResourceRequest
}

func (e *entityConfigPoller) Now(ctx context.Context) (time.Time, error) {
	var now time.Time
	row := e.db.QueryRow(ctx, "SELECT NOW();")
	if err := row.Scan(&now); err != nil {
		return now, &store.ErrInternal{Message: err.Error()}
	}
	return now, nil
}

func (e *entityConfigPoller) Since(ctx context.Context, updatedSince time.Time) ([]poll.Row, error) {
	wrapper := &EntityConfigWrapper{
		Namespace: e.req.Namespace,
		Name:      e.req.Name,
		UpdatedAt: updatedSince,
	}
	queryParams := wrapper.SQLParams()
	rows, rerr := e.db.Query(ctx, pollEntityConfigQuery, queryParams...)
	if rerr != nil {
		logger.Errorf("entity config since query failed with error %v", rerr)
		return nil, &store.ErrInternal{Message: rerr.Error()}
	}
	defer rows.Close()
	var since []poll.Row
	for rows.Next() {
		if err := rows.Scan(wrapper.SQLParams()...); err != nil {
			return nil, &store.ErrInternal{Message: err.Error()}
		}
		if err := rows.Err(); err != nil {
			return nil, &store.ErrInternal{Message: err.Error()}
		}
		id := fmt.Sprintf("%s/%s", wrapper.Namespace, wrapper.Name)
		pollResult := poll.Row{
			Id:        id,
			Resource:  wrapper,
			CreatedAt: wrapper.CreatedAt,
			UpdatedAt: wrapper.UpdatedAt,
		}
		if wrapper.DeletedAt.Valid {
			pollResult.DeletedAt = &wrapper.DeletedAt.Time
		}
		since = append(since, pollResult)
	}
	return since, nil
}

func newEntityConfigPoller(req storev2.ResourceRequest, pool *pgxpool.Pool) (poll.Table, error) {
	return &entityConfigPoller{db: pool, req: req}, nil
}

func init() {
	registerWatchStoreOverride(entityConfigStoreName, newEntityConfigPoller)
}<|MERGE_RESOLUTION|>--- conflicted
+++ resolved
@@ -40,21 +40,13 @@
 	stateReq := storev2.NewResourceRequestFromResource(state)
 	configReq := storev2.NewResourceRequestFromResource(config)
 
-<<<<<<< HEAD
 	if err := e.store.Delete(ctx, configReq); err != nil {
-=======
-	if err := e.store.Delete(configReq); err != nil {
->>>>>>> 5c34e82f
 		var e *store.ErrNotFound
 		if !errors.As(err, &e) {
 			return err
 		}
 	}
-<<<<<<< HEAD
 	if err := e.store.Delete(ctx, stateReq); err != nil {
-=======
-	if err := e.store.Delete(stateReq); err != nil {
->>>>>>> 5c34e82f
 		var e *store.ErrNotFound
 		if !errors.As(err, &e) {
 			return err
@@ -82,28 +74,16 @@
 			Namespace: corev2.ContextNamespace(ctx),
 		},
 	}
-<<<<<<< HEAD
 	stateReq := storev2.NewResourceRequestFromResource(state)
 	configReq := storev2.NewResourceRequestFromResource(config)
 
 	if err := e.store.Delete(ctx, configReq); err != nil {
-=======
-	stateReq := storev2.NewResourceRequestFromResource(ctx, state)
-	stateReq.UsePostgres = true
-	configReq := storev2.NewResourceRequestFromResource(ctx, config)
-	configReq.UsePostgres = true
-	if err := e.store.Delete(configReq); err != nil {
->>>>>>> 5c34e82f
 		var e *store.ErrNotFound
 		if !errors.As(err, &e) {
 			return err
 		}
 	}
-<<<<<<< HEAD
 	if err := e.store.Delete(ctx, stateReq); err != nil {
-=======
-	if err := e.store.Delete(stateReq); err != nil {
->>>>>>> 5c34e82f
 		var e *store.ErrNotFound
 		if !errors.As(err, &e) {
 			return err
