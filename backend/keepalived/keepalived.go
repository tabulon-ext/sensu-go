--- conflicted
+++ resolved
@@ -710,13 +710,6 @@
 	}
 
 	req := storev2.NewResourceRequestFromResource(entityState)
-<<<<<<< HEAD
-
-	// use postgres, if available (enterprise only, entity state only)
-	req.UsePostgres = true
-
-=======
->>>>>>> 12ac1147
 	if err := k.storev2.CreateOrUpdate(k.ctx, req, wrapper); err != nil {
 		logger.WithError(err).Error("error updating entity state in store")
 		return err
