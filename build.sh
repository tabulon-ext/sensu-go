#!/usr/bin/env bash
set -o pipefail
set -e

REPO_PATH="github.com/sensu/sensu-go"
DASHBOARD_PATH="dashboard"

eval $(go env)

cmd=${1:-"all"}

RACE=""

set_race_flag() {
    if [ "$GOARCH" == "amd64" ]; then
        RACE="-race"
    fi
}

case "$GOOS" in
    darwin)
<<<<<<< HEAD
    set_race_flag
    ;;
    freebsd)
    set_race_flag
    ;;
    linux)
    set_race_flag
    ;;
    windows)
    set_race_flag
    ;;
esac

install_deps () {
=======
        set_race_flag
        ;;
    freebsd)
        set_race_flag
        ;;
    linux)
        set_race_flag
        ;;
    windows)
        set_race_flag
        ;;
esac

install_deps () {
    echo "Installing deps..."
>>>>>>> 76dea703
    go get github.com/axw/gocov/gocov
    go get gopkg.in/alecthomas/gometalinter.v1
    go get github.com/gordonklaus/ineffassign
    go get github.com/jgautheron/goconst/cmd/goconst
<<<<<<< HEAD
    go get -u github.com/golang/lint/golint
    go get github.com/kisielk/errcheck
=======
    go get github.com/kisielk/errcheck
    go get -u github.com/golang/lint/golint
    go get -u github.com/UnnoTed/fileb0x
    install_golang_dep
}

install_golang_dep() {
    go get -u github.com/golang/dep/cmd/dep
    echo "Running dep ensure..."
    dep ensure -v
>>>>>>> 76dea703
}

cmd_name_map() {
    local cmd=$1

    case "$cmd" in
        backend)
        echo "sensu-backend"
        ;;
        agent)
        echo "sensu-agent"
        ;;
        cli)
        echo "sensuctl"
        ;;
    esac
}

build_tool_binary () {
    local goos=$1
    local goarch=$2
    local cmd=$3
    local subdir=$4

    local outfile="target/${goos}-${goarch}/${subdir}/${cmd}"

    GOOS=$goos GOARCH=$goarch go build -i -o $outfile ${REPO_PATH}/${subdir}/${cmd}/...

    echo $outfile
}

build_binary () {
    local goos=$1
    local goarch=$2
    local cmd=$3
    local cmd_name=$4

    local outfile="target/${goos}-${goarch}/${cmd_name}"

    local version=$(cat version/version.txt)
    local prerelease=$(cat version/prerelease.txt)
    local build_date=$(date +"%Y-%m-%dT%H:%M:%S%z")
    local build_sha=$(git rev-parse HEAD)

    local version_pkg="github.com/sensu/sensu-go/version"
    local ldflags=" -X $version_pkg.Version=${version}"
    local ldflags+=" -X $version_pkg.PreReleaseIdentifier=${prerelease}"
    local ldflags+=" -X $version_pkg.BuildDate=${build_date}"
    local ldflags+=" -X $version_pkg.BuildSHA=${build_sha}"

    CGO_ENABLED=0 GOOS=$goos GOARCH=$goarch go build -ldflags "${ldflags}" -i -o $outfile ${REPO_PATH}/${cmd}/cmd/...

    echo $outfile
}

build_tools () {
    echo "Running tool & plugin builds..."

    for cmd in cat false sleep true; do
        build_tool $cmd "tools"
    done

    for cmd in slack; do
        build_tool $cmd "handlers"
    done
}

build_tool () {
    local cmd=$1
    local subdir=$2

    if [ ! -d bin/${subdir} ]; then
        mkdir -p bin/${subdir}
    fi

    echo "Building $subdir/$cmd for ${GOOS}-${GOARCH}"
    out=$(build_tool_binary $GOOS $GOARCH $cmd $subdir)
    rm -f bin/$(basename $out)
    cp ${out} bin/${subdir}
}

build_commands () {
    echo "Running build..."

    for cmd in agent backend cli; do
        build_command $cmd
    done
}

build_command () {
    local cmd=$1
    local cmd_name=$(cmd_name_map $cmd)

    if [ ! -d bin/ ]; then
        mkdir -p bin/
    fi

    echo "Building $cmd for ${GOOS}-${GOARCH}"
    out=$(build_binary $GOOS $GOARCH $cmd $cmd_name)
    rm -f bin/$(basename $out)
    cp ${out} bin
}

linter_commands () {
    echo "Running linter..."

<<<<<<< HEAD
    gometalinter.v1 --vendor --disable-all --enable=vet --enable=golint --enable=ineffassign --enable=goconst --tests ./...
    if [ $? -ne 0 ]; then
        echo "Linting failed..."
        exit 1
    fi

    errcheck $(go list ./... | grep -v dashboardd | grep -v cli/commands/importer | grep -v agent/assetmanager)
=======
    gometalinter.v1 --vendor --disable-all --enable=vet --enable=golint --enable=ineffassign --enable=goconst --enable=errcheck --skip=dashboardd --skip=importer -j 1 --deadline 1h --tests ./...
>>>>>>> 76dea703
    if [ $? -ne 0 ]; then
        echo "Linting failed..."
        exit 1
    fi
}

unit_test_commands () {
    echo "Running tests..."

<<<<<<< HEAD
    go test -timeout=60s -v $RACE $(go list ./... | egrep -v '(testing|vendor)')
    if [ $? -ne 0 ]; then
        echo "Tests failed..."
        exit 1
    fi
=======
    echo "" > coverage.txt
    for pkg in $(go list ./... | egrep -v '(testing|vendor)'); do
        go test -timeout=60s -v $RACE -coverprofile=profile.out -covermode=atomic $pkg
        if [ $? -ne 0 ]; then
          echo "Tests failed..."
          exit 1
        fi

        if [ -f profile.out ]; then
            cat profile.out >> coverage.txt
            rm profile.out
        fi
    done
>>>>>>> 76dea703
}

e2e_commands () {
    echo "Running e2e tests..."
    go test -v ${REPO_PATH}/testing/e2e $@
}

docker_commands () {
<<<<<<< HEAD
    # make this one var (push or release - master or versioned)
=======
  # make this one var (push or release - master or versioned)
>>>>>>> 76dea703
    local push=$1
    local release=$2
    local build_sha=$(git rev-parse HEAD)

    for cmd in cat false sleep true; do
        echo "Building tools/$cmd for linux-amd64"
        build_tool_binary linux amd64 $cmd "tools"
    done

    for cmd in slack; do
        echo "Building handlers/$cmd for linux-amd64"
        build_tool_binary linux amd64 $cmd "handlers"
    done

    # install_dashboard_deps
    # build_dashboard
    # bundle_static_assets

    for cmd in agent backend cli; do
        echo "Building $cmd for linux-amd64"
        local cmd_name=$(cmd_name_map $cmd)
        build_binary linux amd64 $cmd $cmd_name
    done

    docker build --label build.sha=${build_sha} -t sensuapp/sensu-go:master .

    # push master - tags and pushes latest master docker build only
    if [ "$push" == "push" ] && [ "$release" == "master" ]; then
        docker login -u="$DOCKER_USERNAME" -p="$DOCKER_PASSWORD"
        docker push sensuapp/sensu-go:master
<<<<<<< HEAD
        # push versioned - tags and pushes with version pulled from
        # version/prerelease/iteration files
=======
    # push versioned - tags and pushes with version pulled from
    # version/prerelease/iteration files
>>>>>>> 76dea703
    elif [ "$push" == "push" ] && [ "$release" == "versioned" ]; then
        docker login -u="$DOCKER_USERNAME" -p="$DOCKER_PASSWORD"
        local version_alpha=$(echo sensuapp/sensu-go:$(cat version/version.txt)-alpha)
        local version_alpha_iteration=$(echo sensuapp/sensu-go:$(cat version/version.txt)-$(cat version/prerelease.txt).$(cat version/iteration.txt))
        docker tag sensuapp/sensu-go:master sensuapp/sensu-go:latest
        docker push sensuapp/sensu-go:latest
        docker tag sensuapp/sensu-go:master $version_alpha_iteration
        docker push $version_alpha_iteration
        docker tag $version_alpha_iteration $version_alpha
        docker push $version_alpha
    fi
}

check_for_presence_of_yarn() {
    if hash yarn 2>/dev/null; then
        echo "Yarn is installed, continuing."
    else
        echo "Please install yarn to build dashboard."
        exit 1
    fi
}

install_yarn() {
    npm install --global yarn
}

install_dashboard_deps() {
    go get -u github.com/UnnoTed/fileb0x
    check_for_presence_of_yarn
    pushd "${DASHBOARD_PATH}"
    yarn install
    yarn precompile
    popd
}

test_dashboard() {
    pushd "${DASHBOARD_PATH}"
    yarn lint
    yarn test --coverage
    popd
}

build_dashboard() {
    pushd "${DASHBOARD_PATH}"
    yarn install
    yarn precompile
    yarn build
    popd
}

bundle_static_assets() {
    fileb0x ./.b0x.yaml
}

<<<<<<< HEAD
if [ "$cmd" == "build" ]; then
    build_commands
elif [ "$cmd" == "build_agent" ]; then
    build_command agent
elif [ "$cmd" == "build_backend" ]; then
    build_command backend
elif [ "$cmd" == "build_cli" ]; then
    build_command cli
elif [ "$cmd" == "build_dashboard" ]; then
    install_dashboard_deps
    build_dashboard
    bundle_static_assets
elif [ "$cmd" == "build_tools" ]; then
    build_tools
elif [ "$cmd" == "dashboard" ]; then
=======
if [ "$cmd" == "deps" ]; then
    install_deps
elif [ "$cmd" == "quality" ]; then
    linter_commands
    unit_test_commands
elif [ "$cmd" == "lint" ]; then
    linter_commands
elif [ "$cmd" == "unit" ]; then
    unit_test_commands
elif [ "$cmd" == "build_tools" ]; then
    build_tools
elif [ "$cmd" == "e2e" ]; then
    # Accepts specific test name. E.g.: ./build.sh e2e -run TestAgentKeepalives
    build_commands
    e2e_commands "${@:2}"
elif [ "$cmd" == "ci" ]; then
  subcmd=${2:-"go"}
  if [[ "$subcmd" == "dashboard" ]]; then
>>>>>>> 76dea703
    install_dashboard_deps
    test_dashboard
elif [ "$cmd" == "dashboard-ci" ]; then
    install_yarn
    install_dashboard_deps
    test_dashboard
    ./codecov.sh -t $CODECOV_TOKEN -cF javascript -s dashboard
elif [ "$cmd" == "deps" ]; then
    install_deps
elif [ "$cmd" == "docker" ]; then
    docker_commands "${@:2}"
elif [ "$cmd" == "e2e" ]; then
    # Accepts specific test name. E.g.: ./build.sh e2e -run TestAgentKeepalives
    build_commands
    e2e_commands "${@:2}"
elif [ "$cmd" == "lint" ]; then
    linter_commands
elif [ "$cmd" == "none" ]; then
    echo "noop"
elif [ "$cmd" == "quality" ]; then
    linter_commands
    unit_test_commands
elif [ "$cmd" == "unit" ]; then
    unit_test_commands
else
    install_deps
    linter_commands
    build_tools
    unit_test_commands
    build_commands
    e2e_commands
<<<<<<< HEAD
=======
  fi
elif [ "$cmd" == "coverage" ]; then
  subcmd=${2:-"go"}
  if [ "$subcmd" == "dashboard" ]; then
    ./codecov.sh -t $CODECOV_TOKEN -cF javascript -s dashboard
  elif [ "$subcmd" == "none" ]; then
    echo "noop"
  else
    ./codecov.sh -t $CODECOV_TOKEN -cF go
  fi
elif [ "$cmd" == "build" ]; then
    build_commands
elif [ "$cmd" == "docker" ]; then
    docker_commands "${@:2}"
elif [ "$cmd" == "build_agent" ]; then
    build_command agent
elif [ "$cmd" == "build_backend" ]; then
    build_command backend
elif [ "$cmd" == "build_cli" ]; then
    build_command cli
elif [ "$cmd" == "build_dashboard" ]; then
    install_dashboard_deps
    build_dashboard
    bundle_static_assets
else
    install_deps
    linter_commands
    build_tools
    unit_test_commands
    build_commands
    e2e_commands
>>>>>>> 76dea703
fi<|MERGE_RESOLUTION|>--- conflicted
+++ resolved
@@ -19,7 +19,6 @@
 
 case "$GOOS" in
     darwin)
-<<<<<<< HEAD
     set_race_flag
     ;;
     freebsd)
@@ -34,31 +33,11 @@
 esac
 
 install_deps () {
-=======
-        set_race_flag
-        ;;
-    freebsd)
-        set_race_flag
-        ;;
-    linux)
-        set_race_flag
-        ;;
-    windows)
-        set_race_flag
-        ;;
-esac
-
-install_deps () {
     echo "Installing deps..."
->>>>>>> 76dea703
     go get github.com/axw/gocov/gocov
     go get gopkg.in/alecthomas/gometalinter.v1
     go get github.com/gordonklaus/ineffassign
     go get github.com/jgautheron/goconst/cmd/goconst
-<<<<<<< HEAD
-    go get -u github.com/golang/lint/golint
-    go get github.com/kisielk/errcheck
-=======
     go get github.com/kisielk/errcheck
     go get -u github.com/golang/lint/golint
     go get -u github.com/UnnoTed/fileb0x
@@ -69,7 +48,6 @@
     go get -u github.com/golang/dep/cmd/dep
     echo "Running dep ensure..."
     dep ensure -v
->>>>>>> 76dea703
 }
 
 cmd_name_map() {
@@ -176,7 +154,6 @@
 linter_commands () {
     echo "Running linter..."
 
-<<<<<<< HEAD
     gometalinter.v1 --vendor --disable-all --enable=vet --enable=golint --enable=ineffassign --enable=goconst --tests ./...
     if [ $? -ne 0 ]; then
         echo "Linting failed..."
@@ -184,9 +161,6 @@
     fi
 
     errcheck $(go list ./... | grep -v dashboardd | grep -v cli/commands/importer | grep -v agent/assetmanager)
-=======
-    gometalinter.v1 --vendor --disable-all --enable=vet --enable=golint --enable=ineffassign --enable=goconst --enable=errcheck --skip=dashboardd --skip=importer -j 1 --deadline 1h --tests ./...
->>>>>>> 76dea703
     if [ $? -ne 0 ]; then
         echo "Linting failed..."
         exit 1
@@ -196,27 +170,11 @@
 unit_test_commands () {
     echo "Running tests..."
 
-<<<<<<< HEAD
     go test -timeout=60s -v $RACE $(go list ./... | egrep -v '(testing|vendor)')
     if [ $? -ne 0 ]; then
         echo "Tests failed..."
         exit 1
     fi
-=======
-    echo "" > coverage.txt
-    for pkg in $(go list ./... | egrep -v '(testing|vendor)'); do
-        go test -timeout=60s -v $RACE -coverprofile=profile.out -covermode=atomic $pkg
-        if [ $? -ne 0 ]; then
-          echo "Tests failed..."
-          exit 1
-        fi
-
-        if [ -f profile.out ]; then
-            cat profile.out >> coverage.txt
-            rm profile.out
-        fi
-    done
->>>>>>> 76dea703
 }
 
 e2e_commands () {
@@ -225,11 +183,7 @@
 }
 
 docker_commands () {
-<<<<<<< HEAD
     # make this one var (push or release - master or versioned)
-=======
-  # make this one var (push or release - master or versioned)
->>>>>>> 76dea703
     local push=$1
     local release=$2
     local build_sha=$(git rev-parse HEAD)
@@ -260,13 +214,8 @@
     if [ "$push" == "push" ] && [ "$release" == "master" ]; then
         docker login -u="$DOCKER_USERNAME" -p="$DOCKER_PASSWORD"
         docker push sensuapp/sensu-go:master
-<<<<<<< HEAD
         # push versioned - tags and pushes with version pulled from
         # version/prerelease/iteration files
-=======
-    # push versioned - tags and pushes with version pulled from
-    # version/prerelease/iteration files
->>>>>>> 76dea703
     elif [ "$push" == "push" ] && [ "$release" == "versioned" ]; then
         docker login -u="$DOCKER_USERNAME" -p="$DOCKER_PASSWORD"
         local version_alpha=$(echo sensuapp/sensu-go:$(cat version/version.txt)-alpha)
@@ -321,7 +270,6 @@
     fileb0x ./.b0x.yaml
 }
 
-<<<<<<< HEAD
 if [ "$cmd" == "build" ]; then
     build_commands
 elif [ "$cmd" == "build_agent" ]; then
@@ -337,26 +285,6 @@
 elif [ "$cmd" == "build_tools" ]; then
     build_tools
 elif [ "$cmd" == "dashboard" ]; then
-=======
-if [ "$cmd" == "deps" ]; then
-    install_deps
-elif [ "$cmd" == "quality" ]; then
-    linter_commands
-    unit_test_commands
-elif [ "$cmd" == "lint" ]; then
-    linter_commands
-elif [ "$cmd" == "unit" ]; then
-    unit_test_commands
-elif [ "$cmd" == "build_tools" ]; then
-    build_tools
-elif [ "$cmd" == "e2e" ]; then
-    # Accepts specific test name. E.g.: ./build.sh e2e -run TestAgentKeepalives
-    build_commands
-    e2e_commands "${@:2}"
-elif [ "$cmd" == "ci" ]; then
-  subcmd=${2:-"go"}
-  if [[ "$subcmd" == "dashboard" ]]; then
->>>>>>> 76dea703
     install_dashboard_deps
     test_dashboard
 elif [ "$cmd" == "dashboard-ci" ]; then
@@ -388,38 +316,4 @@
     unit_test_commands
     build_commands
     e2e_commands
-<<<<<<< HEAD
-=======
-  fi
-elif [ "$cmd" == "coverage" ]; then
-  subcmd=${2:-"go"}
-  if [ "$subcmd" == "dashboard" ]; then
-    ./codecov.sh -t $CODECOV_TOKEN -cF javascript -s dashboard
-  elif [ "$subcmd" == "none" ]; then
-    echo "noop"
-  else
-    ./codecov.sh -t $CODECOV_TOKEN -cF go
-  fi
-elif [ "$cmd" == "build" ]; then
-    build_commands
-elif [ "$cmd" == "docker" ]; then
-    docker_commands "${@:2}"
-elif [ "$cmd" == "build_agent" ]; then
-    build_command agent
-elif [ "$cmd" == "build_backend" ]; then
-    build_command backend
-elif [ "$cmd" == "build_cli" ]; then
-    build_command cli
-elif [ "$cmd" == "build_dashboard" ]; then
-    install_dashboard_deps
-    build_dashboard
-    bundle_static_assets
-else
-    install_deps
-    linter_commands
-    build_tools
-    unit_test_commands
-    build_commands
-    e2e_commands
->>>>>>> 76dea703
 fi