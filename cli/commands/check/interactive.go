--- conflicted
+++ resolved
@@ -124,7 +124,6 @@
 			},
 		},
 		{
-<<<<<<< HEAD
 			Name: "cron",
 			Prompt: &survey.Input{
 				Message: "Cron:",
@@ -138,12 +137,13 @@
 					}
 				}
 				return nil
-=======
+			},
+		},
+		{
 			Name: "timeout",
 			Prompt: &survey.Input{
 				Message: "Timeout:",
 				Default: opts.Timeout,
->>>>>>> fb035809
 			},
 		},
 		{
